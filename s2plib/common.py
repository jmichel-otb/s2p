--- conflicted
+++ resolved
@@ -12,10 +12,6 @@
 import tempfile
 import subprocess
 import numpy as np
-<<<<<<< HEAD
-=======
-from osgeo import gdal
->>>>>>> c9726d10
 import rasterio
 
 
