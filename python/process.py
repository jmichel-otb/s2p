# Copyright (C) 2015, Carlo de Franchis <carlo.de-franchis@cmla.ens-cachan.fr>
# Copyright (C) 2015, Gabriele Facciolo <facciolo@cmla.ens-cachan.fr>
# Copyright (C) 2015, Enric Meinhardt <enric.meinhardt@cmla.ens-cachan.fr>
# Copyright (C) 2015, Julien Michel <julien.michel@cnes.fr>


import numpy as np
from config import cfg
import os
import shutil
import sys
import multiprocessing

from python import common
from python import geographiclib
from python import triangulation
from python import fusion
from python import block_matching
from python import rectification
from python import masking


def color_crop_ref(tile_info, crop_ref, clr=None):
    """
    Colorizations of a crop_ref (for a given tile)

    Args:
    tile_info: a dictionary that provides all you need to process a tile
    clr (optional): if crop_ref is a pan image, will perform the pansharpening with the color image clr

    If clr is None then:
    case 1: tile is an RGBI image, so removes I channel, and perform rescaling of the remaining channels
    case 2: tile is already an RGB image, so just perform rescaling

    Note that if rescaling is already performed, then the file applied_minmax.txt exists:
    if applied_minmax.txt exists and cfg['skip_existing'] is True, rescaling won't be performed again
    if applied_minmax.txt exists and is different from global_minmax, rescaling will be compulsorily performed (can occur if a new tile is added)
    """
    # get info
    x, y, w, h = tile_info['coordinates']
    tile_dir = tile_info['directory']
    z = cfg['subsampling_factor']

    # paths
    global_minmax = cfg['out_dir'] + '/global_minmax.txt'
    applied_minmax = tile_dir + '/applied_minmax.txt'

    global_minmax_arr = np.loadtxt(global_minmax)

    if cfg['color_ply']:

        doProcess = False
        if not os.path.exists(applied_minmax):
            doProcess = True
            applied_minmax_arr = global_minmax_arr
        else:
            applied_minmax_arr = np.loadtxt(applied_minmax)

            if (applied_minmax_arr[0] != global_minmax_arr[0]) or (applied_minmax_arr[1] != global_minmax_arr[1]):
                doProcess = True
                applied_minmax_arr = global_minmax_arr

        if not doProcess and cfg['skip_existing']:
            print 'Rescaling of tile %s already done, skip' % tile_dir
        else:

            crop_color = tile_dir + '/roi_color_ref.tif'
            if clr is not None:
                triangulation.colorize(crop_ref, clr, x, y, z, crop_color,
                                       applied_minmax_arr[0],
                                       applied_minmax_arr[1])
            else:  # use of image_rescaleintensities
                np.savetxt(applied_minmax, applied_minmax_arr)

                if common.image_pix_dim_tiffinfo(crop_ref) == 4:
                    print 'the image is pansharpened fusioned'
                    tmp = common.rgbi_to_rgb(crop_ref, out=None, tilewise=True)
                    #common.image_qauto(tmp, crop_color, tilewise=False)
                    common.image_rescaleintensities(tmp, crop_color,
                                                    applied_minmax_arr[0],
                                                    applied_minmax_arr[1])
                else:
                    print 'no color data'
                    #common.image_qauto(crop_ref, crop_color, tilewise=False)
                    common.image_rescaleintensities(crop_ref, crop_color,
                                                    applied_minmax_arr[0],
                                                    applied_minmax_arr[1])


def generate_cloud(tile_info, do_offset=False, utm_zone=None):
    """
    Args:
    tile_info: a dictionary that provides all you need to process a tile
    do_offset (optional, default: False): boolean flag to decide wether the
    x, y coordinates of points in the ply file will be translated or not
    (translated to be close to 0, to avoid precision loss due to huge
    numbers)
    """
    print "\nComputing point cloud..."

    # get info
    tile_dir = tile_info['directory']
    x, y, w, h = tile_info['coordinates']
    img1, rpc1 = cfg['images'][0]['img'], cfg['images'][0]['rpc']

    #height_map = tile_dir + '/local_merged_height_map.tif'
    height_map = tile_dir + '/local_merged_height_map_crop.tif'
    crop_color = tile_dir + '/roi_color_ref.tif'
    if not os.path.exists(crop_color):
        crop_color = ''

    z = cfg['subsampling_factor']

    # Compute the homography transforming the coordinates system of the
    # original full size image into the coordinates system
    # of the crop we are dealing with
    # col and row have been divided by z inside 'finalize_tile' for
    # convinience; col*z and row*z allow to get the initial values back.
    A = common.matrix_translation(-x * z, -y * z)
    z = cfg['subsampling_factor']
    f = 1.0 / z
    Z = np.diag([f, f, 1])
    A = np.dot(Z, A)
    trans = tile_dir + '/trans.txt'
    np.savetxt(trans, A, fmt='%9.3f')

    # compute coordinates (offsets) of the point we want to use as origin in
    # the local coordinate system of the computed cloud
    if do_offset:
        r = rpc_model.RPCModel(rpc1)
        lat = r.latOff
        lon = r.lonOff
        off_x, off_y = geographiclib.geodetic_to_utm(lat, lon)[0:2]
    else:
        off_x, off_y = 0, 0

    # output
    cloud = tile_dir + '/cloud.ply'

    triangulation.compute_point_cloud(cloud, height_map, rpc1, trans, crop_color,
                                      off_x, off_y, utm_zone=utm_zone)

    common.garbage_cleanup()


def merge_height_maps(height_maps, tile_dir, thresh, conservative, k=1, garbage=[]):
    """
    Merges a list of height maps recursively, computed for one tile from N image pairs.

    Args :
    - height_maps : list of height map directories
    - tile_dir : directory of the tile from which to get a merged height map
    - thresh : threshold used for the fusion algorithm, in meters.
    - conservative (optional, default is False): if True, keep only the
    pixels where the two height map agree (fusion algorithm)
    - k : used to identify the current call of merge_height_maps (default = 1, first call)
    - garbage : a list used to remove temp data (default = [], first call)

    """

    # output file
    local_merged_height_map = tile_dir + '/local_merged_height_map.tif'

    if len(height_maps) == 0:
        return

    if os.path.isfile(local_merged_height_map) and cfg['skip_existing']:
        print 'final height map %s already done, skip' % local_merged_height_map
    else:
        list_height_maps = []
        for i in range(len(height_maps) - 1):
            height_map = tile_dir + '/height_map_' + \
                str(i) + '_' + str(i + 1) + '_' + str(k) + '.tif'
            fusion.merge(height_maps[i], height_maps[i + 1], thresh, height_map,
                         conservative)
            list_height_maps.append(height_map)
            garbage.append(height_map)

        if len(list_height_maps) > 1:
            merge_height_maps(list_height_maps, tile_dir,
                              thresh, conservative, k + 1, garbage)
        else:
            common.run('cp %s %s' %
                       (list_height_maps[0], local_merged_height_map))
            for imtemp in garbage:
                common.run('rm -f %s' % imtemp)


def finalize_tile(tile_info, height_maps, utm_zone=None):
    """
    Finalize the processing of a tile.

    Merge the height maps from the N pairs, remove overlapping areas, get the
    colors from a XS image and use it to color and generate a ply file
    (colorization is not mandatory)

    Args:
    tile_info: a dictionary that provides all you need to process a tile
    height_maps: list of the height maps generated from N pairs
    """
    # get info
    tile_dir = tile_info['directory']
    nb_pairs = tile_info['number_of_pairs']
    x, y, w, h = tile_info['coordinates']
    ov = tile_info['overlap']
    pos = tile_info['position_type']
    img1, rpc1 = cfg['images'][0]['img'], cfg['images'][0]['rpc']

    # merge the n height maps
    local_merged_height_map = os.path.join(tile_dir,
                                           'local_merged_height_map.tif')
    if len(height_maps) > 1:
        merge_height_maps(height_maps, tile_dir, cfg['fusion_thresh'],
                          cfg['fusion_conservative'], 1, [])
    elif len(height_maps) == 0:
        return
    else:
        common.run('cp %s %s' % (height_maps[0], local_merged_height_map))

    # remove overlapping areas
    # By tile
    local_merged_height_map = tile_dir + '/local_merged_height_map.tif'
    local_merged_height_map_crop = tile_dir + '/local_merged_height_map_crop.tif'
    crop_ref = tile_dir + '/roi_ref.tif'
    crop_ref_crop = common.tmpfile(".tif")
    shutil.copy(crop_ref_crop, os.path.join(tile_dir,'roi_ref_crop.tif') )

    dicoPos = {}
    dicoPos['M'] = [ov / 2, ov / 2, -ov, -ov]
    dicoPos['L'] = [0, ov / 2, -ov / 2, -ov]
    dicoPos['R'] = [ov / 2, ov / 2, -ov / 2, -ov]
    dicoPos['U'] = [ov / 2, 0, -ov, -ov / 2]
    dicoPos['B'] = [ov / 2, ov / 2, -ov, -ov / 2]
    dicoPos['UL'] = [0, 0, -ov / 2, -ov / 2]
    dicoPos['UR'] = [ov / 2, 0, -ov / 2, -ov / 2]
    dicoPos['BR'] = [ov / 2, ov / 2, -ov / 2, -ov / 2]
    dicoPos['BL'] = [0, ov / 2, -ov / 2, -ov / 2]
    dicoPos['Single'] = [0, 0, 0, 0]

    z = cfg['subsampling_factor']
    newcol, newrow, difftw, diffth = np.array(dicoPos[pos]) / z
    x = x / z + newcol
    y = y / z + newrow
    w = w / z + difftw
    h = h / z + diffth
    tile_info['coordinates'] = (x, y, w, h)

<<<<<<< HEAD
    # z=1 beacause local_merged_height_map, crop_ref (and so forth) have
=======
    # z=1 because local_merged_height_map, crop_ref (and so forth) have
>>>>>>> 584081e1
    # already been zoomed. So don't zoom again to crop these images.
    if not (os.path.isfile(local_merged_height_map_crop) and cfg['skip_existing']):
        common.cropImage(local_merged_height_map, local_merged_height_map_crop,
                         newcol, newrow, w, h)
    common.cropImage(crop_ref, crop_ref_crop, newcol, newrow, w, h)

    # by pair
    for i in range(1, nb_pairs + 1):
        single_height_map = os.path.join(tile_dir, 'pair_%d/height_map.tif' % i)
        single_height_map_crop = os.path.join(tile_dir, 'pair_%d/height_map_crop.tif' % i)
        single_rpc_err = os.path.join(tile_dir, 'pair_%d/rpc_err.tif' % i)
        single_rpc_err_crop = os.path.join(tile_dir, 'pair_%d/rpc_err_crop.tif' % i)
        if not (os.path.isfile(single_height_map_crop) and cfg['skip_existing']):
            common.cropImage(single_height_map, single_height_map_crop, newcol,
                             newrow, w, h)
        if not (os.path.isfile(single_rpc_err_crop) and cfg['skip_existing']):
            common.cropImage(single_rpc_err, single_rpc_err_crop, newcol, newrow, w, h)
    # colors
    color_crop_ref(tile_info, crop_ref_crop, cfg['images'][0]['clr'])

    # generate cloud
    generate_cloud(tile_info, cfg['offset_ply'], utm_zone)


def rectify(out_dir, A_global, img1, rpc1, img2, rpc2, x=None, y=None,
            w=None, h=None, prv1=None):
    """
    Computes rectifications, without tiling

    Args:
    out_dir: path to the output directory
    img1: path to the reference image.
    rpc1: paths to the xml file containing the rpc coefficients of the
    reference image
    img2: path to the secondary image.
    rpc2: paths to the xml file containing the rpc coefficients of the
    secondary image
    x, y, w, h: four integers defining the rectangular ROI in the reference
    image. (x, y) is the top-left corner, and (w, h) are the dimensions
    of the rectangle.
    prv1 (optional): path to a preview of the reference image.

    Returns:
    nothing
    """
    # output files
    rect1 = '%s/rectified_ref.tif' % (out_dir)
    rect2 = '%s/rectified_sec.tif' % (out_dir)
    disp = '%s/rectified_disp.tif' % (out_dir)
    mask = '%s/rectified_mask.png' % (out_dir)
    subsampling = '%s/subsampling.txt' % (out_dir)
    pointing = '%s/pointing.txt' % out_dir
    center = '%s/center_keypts_sec.txt' % out_dir
    sift_matches = '%s/sift_matches.txt' % out_dir
    sift_matches_plot = '%s/sift_matches_plot.png' % out_dir
    H_ref = '%s/H_ref.txt' % out_dir
    H_sec = '%s/H_sec.txt' % out_dir
    disp_min_max = '%s/disp_min_max.txt' % out_dir
    config = '%s/config.json' % out_dir

    A, m = None, None

    if os.path.isfile('%s/pointing.txt' % out_dir):
        A = np.loadtxt('%s/pointing.txt' % out_dir)
    else:
        A = A_global
    if os.path.isfile('%s/sift_matches.txt' % out_dir):
        m = np.loadtxt('%s/sift_matches.txt' % out_dir)

    # rectification
    H1, H2, disp_min, disp_max = rectification.rectify_pair(img1, img2, rpc1,
                                                            rpc2, x, y, w, h,
                                                            rect1, rect2, A, m)

    z = cfg['subsampling_factor']
    np.savetxt(subsampling, np.array([z]), fmt='%.1f')
    np.savetxt(H_ref, H1, fmt='%12.6f')
    np.savetxt(H_sec, H2, fmt='%12.6f')
    np.savetxt(disp_min_max, np.array([disp_min, disp_max]), fmt='%3.1f')


def disparity(out_dir, img1, rpc1, img2, rpc2, x=None, y=None,
              w=None, h=None, prv1=None):
    """
    Computes a disparity map from a Pair of Pleiades images, without tiling

    Args:
    out_dir: path to the output directory
    img1: path to the reference image.
    rpc1: paths to the xml file containing the rpc coefficients of the
    reference image
    img2: path to the secondary image.
    rpc2: paths to the xml file containing the rpc coefficients of the
    secondary image
    x, y, w, h: four integers defining the rectangular ROI in the reference
    image. (x, y) is the top-left corner, and (w, h) are the dimensions
    of the rectangle.
    prv1 (optional): path to a preview of the reference image
    cld_msk (optional): path to a gml file containing a cloud mask
    roi_msk (optional): path to a gml file containing a mask defining the
    area contained in the full image
    wat_msk (optional): path to a tiff file containing a water mask.

    Returns:
    nothing
    """
    # output files
    rect1 = '%s/rectified_ref.tif' % (out_dir)
    rect2 = '%s/rectified_sec.tif' % (out_dir)
    disp = '%s/rectified_disp.tif' % (out_dir)
    mask = '%s/rectified_mask.png' % (out_dir)
    cwid_msk = '%s/cloud_water_image_domain_mask.png' % (out_dir)
    cwid_msk_rect = '%s/rectified_cloud_water_image_domain_mask.png' % (out_dir)

    subsampling = '%s/subsampling.txt' % (out_dir)
    pointing = '%s/pointing.txt' % out_dir
    center = '%s/center_keypts_sec.txt' % out_dir
    sift_matches = '%s/sift_matches.txt' % out_dir
    sift_matches_plot = '%s/sift_matches_plot.png' % out_dir
    H_ref = '%s/H_ref.txt' % out_dir
    H_sec = '%s/H_sec.txt' % out_dir
    disp_min_max = '%s/disp_min_max.txt' % out_dir
    config = '%s/config.json' % out_dir

    # verifing non-epipolar_rectification is possible
    algo = cfg['matching_algorithm']
    if algo not in ['asp']:
        cfg['epipolar_rectification'] = True

    # disparity (block-matching)
    disp_min, disp_max = np.loadtxt(disp_min_max)

    if cfg['epipolar_rectification']:
        if cfg['disp_min'] is not None:
            disp_min = cfg['disp_min']
        if cfg['disp_max'] is not None:
            disp_max = cfg['disp_max']

    block_matching.compute_disparity_map(rect1, rect2, disp, mask,
                                         algo, disp_min,
                                         disp_max)

    # intersect mask with the cloud_water_image_domain mask (recomputed here to
    # get to be sampled on the epipolar grid)
    ww, hh = common.image_size(rect1)
    H1 = np.loadtxt(H_ref)
    H_inv = np.array([[1, 0, x], [0, 1, y], [0, 0, 1]])
    common.image_apply_homography(cwid_msk_rect, cwid_msk, np.dot(H1,H_inv), ww, hh)

    try:
        masking.intersection(mask, mask, cwid_msk_rect)
        masking.erosion(mask, mask, cfg['msk_erosion'])
    except OSError:
        print "file %s not produced" % mask


def triangulate(out_dir, img1, rpc1, img2, rpc2, x=None, y=None,
                w=None, h=None, prv1=None, A=None):
    """
    Computes triangulations, without tiling

    Args:
    out_dir: path to the output directory
    img1: path to the reference image.
    rpc1: paths to the xml file containing the rpc coefficients of the
    reference image
    img2: path to the secondary image.
    rpc2: paths to the xml file containing the rpc coefficients of the
    secondary image
    x, y, w, h: four integers defining the rectangular ROI in the reference
    image. (x, y) is the top-left corner, and (w, h) are the dimensions
    of the rectangle.
    prv1 (optional): path to a preview of the reference image
    A (optional, default None): pointing correction matrix.

    Returns:
    nothing
    """
    # output files
    disp = '%s/rectified_disp.tif' % (out_dir)
    mask = '%s/rectified_mask.png' % (out_dir)
    H_ref = '%s/H_ref.txt' % out_dir
    H_sec = '%s/H_sec.txt' % out_dir
    rpc_err = '%s/rpc_err.tif' % out_dir
    height_map = '%s/height_map.tif' % out_dir

    # triangulation
    z = cfg['subsampling_factor']
    triangulation.compute_dem(height_map, x, y, w, h, z,
                              rpc1, rpc2, H_ref, H_sec, disp, mask,
                              rpc_err, A)<|MERGE_RESOLUTION|>--- conflicted
+++ resolved
@@ -245,11 +245,7 @@
     h = h / z + diffth
     tile_info['coordinates'] = (x, y, w, h)
 
-<<<<<<< HEAD
-    # z=1 beacause local_merged_height_map, crop_ref (and so forth) have
-=======
     # z=1 because local_merged_height_map, crop_ref (and so forth) have
->>>>>>> 584081e1
     # already been zoomed. So don't zoom again to crop these images.
     if not (os.path.isfile(local_merged_height_map_crop) and cfg['skip_existing']):
         common.cropImage(local_merged_height_map, local_merged_height_map_crop,
