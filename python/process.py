--- conflicted
+++ resolved
@@ -201,16 +201,12 @@
     if not (os.path.isfile(rpc_err_crop) and cfg['skip_existing']):
         common.cropImage(rpc_err, rpc_err_crop,
                          newcol, newrow, w, h)
-<<<<<<< HEAD
-    common.cropImage(crop_ref, crop_ref_crop, newcol, newrow, w, h)
-=======
     if not (os.path.isfile(crop_ref_crop) and cfg['skip_existing']):
         common.cropImage(crop_ref, crop_ref_crop, newcol, newrow, w, h)
     
     if cfg['full_vrt']:
         if not (os.path.isfile(nb_views_crop) and cfg['skip_existing']):
             common.cropImage(nb_views, nb_views_crop, newcol, newrow, w, h)
->>>>>>> 34aa39f3
 
     # colors
     color_crop_ref(tile_info, cfg['images'][0]['clr'])
@@ -237,12 +233,6 @@
             image. (x, y) is the top-left corner, and (w, h) are the dimensions
             of the rectangle.
         prv1 (optional): path to a preview of the reference image.
-<<<<<<< HEAD
-
-    Returns:
-    nothing
-=======
->>>>>>> 34aa39f3
     """
     # output files
     rect1 = os.path.join(tile_dir,'rectified_ref.tif')
@@ -301,12 +291,6 @@
         roi_msk (optional): path to a gml file containing a mask defining the
             area contained in the full image
         wat_msk (optional): path to a tiff file containing a water mask.
-<<<<<<< HEAD
-
-    Returns:
-    nothing
-=======
->>>>>>> 34aa39f3
     """
     # output files
     rect1 = os.path.join(tile_dir,'rectified_ref.tif')
