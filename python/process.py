--- conflicted
+++ resolved
@@ -42,16 +42,10 @@
     z = cfg['subsampling_factor']
 
     # paths
-<<<<<<< HEAD
     crop_ref = os.path.join(tile_dir , 'roi_ref_crop.tif')
     global_minmax = os.path.join(cfg['out_dir'] , 'global_minmax.txt')
     applied_minmax = os.path.join(tile_dir , 'applied_minmax.txt')
     
-=======
-    global_minmax = cfg['out_dir'] + '/global_minmax.txt'
-    applied_minmax = tile_dir + '/applied_minmax.txt'
-
->>>>>>> 09a490e2
     global_minmax_arr = np.loadtxt(global_minmax)
 
     if cfg['color_ply']:
@@ -148,54 +142,7 @@
     common.garbage_cleanup()
 
 
-<<<<<<< HEAD
 def finalize_tile(tile_info, utm_zone=None):
-=======
-def merge_height_maps(height_maps, tile_dir, thresh, conservative, k=1, garbage=[]):
-    """
-    Merges a list of height maps recursively, computed for one tile from N image pairs.
-
-    Args :
-    - height_maps : list of height map directories
-    - tile_dir : directory of the tile from which to get a merged height map
-    - thresh : threshold used for the fusion algorithm, in meters.
-    - conservative (optional, default is False): if True, keep only the
-    pixels where the two height map agree (fusion algorithm)
-    - k : used to identify the current call of merge_height_maps (default = 1, first call)
-    - garbage : a list used to remove temp data (default = [], first call)
-
-    """
-
-    # output file
-    local_merged_height_map = tile_dir + '/local_merged_height_map.tif'
-
-    if len(height_maps) == 0:
-        return
-
-    if os.path.isfile(local_merged_height_map) and cfg['skip_existing']:
-        print 'final height map %s already done, skip' % local_merged_height_map
-    else:
-        list_height_maps = []
-        for i in range(len(height_maps) - 1):
-            height_map = tile_dir + '/height_map_' + \
-                str(i) + '_' + str(i + 1) + '_' + str(k) + '.tif'
-            fusion.merge(height_maps[i], height_maps[i + 1], thresh, height_map,
-                         conservative)
-            list_height_maps.append(height_map)
-            garbage.append(height_map)
-
-        if len(list_height_maps) > 1:
-            merge_height_maps(list_height_maps, tile_dir,
-                              thresh, conservative, k + 1, garbage)
-        else:
-            common.run('cp %s %s' %
-                       (list_height_maps[0], local_merged_height_map))
-            for imtemp in garbage:
-                common.run('rm -f %s' % imtemp)
-
-
-def finalize_tile(tile_info, height_maps, utm_zone=None):
->>>>>>> 09a490e2
     """
     Finalize the processing of a tile.
 
@@ -204,12 +151,8 @@
     (colorization is not mandatory)
 
     Args:
-<<<<<<< HEAD
         tile_info: a dictionary that provides all you need to process a tile
-=======
-    tile_info: a dictionary that provides all you need to process a tile
-    height_maps: list of the height maps generated from N pairs
->>>>>>> 09a490e2
+
     """
     ## get info
     tile_dir = tile_info['directory']
@@ -218,7 +161,6 @@
     pos = tile_info['position_type']
     img1, rpc1 = cfg['images'][0]['img'], cfg['images'][0]['rpc']
 
-<<<<<<< HEAD
     ## remove overlapping areas
     height_map = os.path.join(tile_dir , 'height_map.tif')
     height_map_crop = os.path.join(tile_dir , 'height_map_crop.tif')
@@ -226,26 +168,6 @@
     rpc_err_crop = os.path.join(tile_dir , 'rpc_err_crop.tif')
     crop_ref = os.path.join(tile_dir , 'roi_ref.tif')
     crop_ref_crop = os.path.join(tile_dir , 'roi_ref_crop.tif')
-=======
-    # merge the n height maps
-    local_merged_height_map = os.path.join(tile_dir,
-                                           'local_merged_height_map.tif')
-    if len(height_maps) > 1:
-        merge_height_maps(height_maps, tile_dir, cfg['fusion_thresh'],
-                          cfg['fusion_conservative'], 1, [])
-    elif len(height_maps) == 0:
-        return
-    else:
-        common.run('cp %s %s' % (height_maps[0], local_merged_height_map))
-
-    # remove overlapping areas
-    # By tile
-    local_merged_height_map = tile_dir + '/local_merged_height_map.tif'
-    local_merged_height_map_crop = tile_dir + '/local_merged_height_map_crop.tif'
-    crop_ref = tile_dir + '/roi_ref.tif'
-    crop_ref_crop = common.tmpfile(".tif")
-    shutil.copy(crop_ref_crop, os.path.join(tile_dir,'roi_ref_crop.tif') )
->>>>>>> 09a490e2
 
     dicoPos = {}
     dicoPos['M'] = [ov / 2, ov / 2, -ov, -ov]
@@ -266,13 +188,8 @@
     w = w / z + difftw
     h = h / z + diffth
     tile_info['coordinates'] = (x, y, w, h)
-<<<<<<< HEAD
     
     # z=1 because height_map, crop_ref (and so forth) have
-=======
-
-    # z=1 because local_merged_height_map, crop_ref (and so forth) have
->>>>>>> 09a490e2
     # already been zoomed. So don't zoom again to crop these images.
     if not (os.path.isfile(height_map_crop) and cfg['skip_existing']):
         common.cropImage(height_map, height_map_crop,
@@ -283,15 +200,9 @@
     common.cropImage(crop_ref, crop_ref_crop, newcol, newrow, w, h)
 
     # colors
-<<<<<<< HEAD
     color_crop_ref(tile_info, cfg['images'][0]['clr'])
     
-    ## Generate cloud
-=======
-    color_crop_ref(tile_info, crop_ref_crop, cfg['images'][0]['clr'])
-
-    # generate cloud
->>>>>>> 09a490e2
+    # Generate cloud
     generate_cloud(tile_info, cfg['offset_ply'], utm_zone)
 
 
@@ -301,7 +212,6 @@
     Computes rectifications, without tiling
 
     Args:
-<<<<<<< HEAD
         tile_dir: path to the output directory
         img1: path to the reference image.
         rpc1: paths to the xml file containing the rpc coefficients of the
@@ -313,19 +223,6 @@
             image. (x, y) is the top-left corner, and (w, h) are the dimensions
             of the rectangle.
         prv1 (optional): path to a preview of the reference image.
-=======
-    out_dir: path to the output directory
-    img1: path to the reference image.
-    rpc1: paths to the xml file containing the rpc coefficients of the
-    reference image
-    img2: path to the secondary image.
-    rpc2: paths to the xml file containing the rpc coefficients of the
-    secondary image
-    x, y, w, h: four integers defining the rectangular ROI in the reference
-    image. (x, y) is the top-left corner, and (w, h) are the dimensions
-    of the rectangle.
-    prv1 (optional): path to a preview of the reference image.
->>>>>>> 09a490e2
 
     Returns:
     nothing
@@ -372,7 +269,6 @@
     Computes a disparity map from a Pair of Pleiades images, without tiling
 
     Args:
-<<<<<<< HEAD
         tile_dir: path to the output directory
         img1: path to the reference image.
         rpc1: paths to the xml file containing the rpc coefficients of the
@@ -388,23 +284,6 @@
         roi_msk (optional): path to a gml file containing a mask defining the
             area contained in the full image
         wat_msk (optional): path to a tiff file containing a water mask.
-=======
-    out_dir: path to the output directory
-    img1: path to the reference image.
-    rpc1: paths to the xml file containing the rpc coefficients of the
-    reference image
-    img2: path to the secondary image.
-    rpc2: paths to the xml file containing the rpc coefficients of the
-    secondary image
-    x, y, w, h: four integers defining the rectangular ROI in the reference
-    image. (x, y) is the top-left corner, and (w, h) are the dimensions
-    of the rectangle.
-    prv1 (optional): path to a preview of the reference image
-    cld_msk (optional): path to a gml file containing a cloud mask
-    roi_msk (optional): path to a gml file containing a mask defining the
-    area contained in the full image
-    wat_msk (optional): path to a tiff file containing a water mask.
->>>>>>> 09a490e2
 
     Returns:
     nothing
@@ -463,28 +342,9 @@
     Computes triangulations, without tiling
 
     Args:
-<<<<<<< HEAD
         tile_info : a dictionary that provides all you need to process a tile
         prv1 (optional): path to a preview of the reference image
         #A (optional, default None): pointing correction matrix.
-
-=======
-    out_dir: path to the output directory
-    img1: path to the reference image.
-    rpc1: paths to the xml file containing the rpc coefficients of the
-    reference image
-    img2: path to the secondary image.
-    rpc2: paths to the xml file containing the rpc coefficients of the
-    secondary image
-    x, y, w, h: four integers defining the rectangular ROI in the reference
-    image. (x, y) is the top-left corner, and (w, h) are the dimensions
-    of the rectangle.
-    prv1 (optional): path to a preview of the reference image
-    A (optional, default None): pointing correction matrix.
-
-    Returns:
-    nothing
->>>>>>> 09a490e2
     """
     # get info
     col, row, tw, th = tile_info['coordinates']
