# Copyright (C) 2013, Carlo de Franchis <carlo.de-franchis@cmla.ens-cachan.fr>
# Copyright (C) 2013, Gabriele Facciolo <facciolo@cmla.ens-cachan.fr>
# Copyright (C) 2013, Enric Meinhardt <enric.meinhardt@cmla.ens-cachan.fr>
# Copyright (C) 2013, Julien Michel <julien.michel@cnes.fr>

# This module contains a dictionary, cfg, containing all the parameters of the
# s2p pipeline. This dictionary is updated at runtime with parameters defined
# by the user in the config.json file. All the optional parameters (that the
# user is not forced to define in config.json) must be defined here, otherwise
# they won't have a default value.

import os.path


cfg = {}

# path to directory where (many) temporary files will be stored
cfg['temporary_dir'] = "/tmp"

# temporary files are erased when s2p terminates. Switch to False to keep them
cfg['clean_tmp'] = True

# clean-up all unnecessary data
cfg['clean_intermediate'] = True

# switch to True if you want to process the whole image
cfg['full_img']  = False

# s2p processes the images tile by tile. The tiles are squares cropped from the
# reference image. The lenght of the tiles is given by this param, in pixels.
cfg['tile_size']  = 800

# max number of tiles processed in parallel. None means the number of cores of
# the cpu.
cfg['max_nb_threads'] = None 

# debug mode: no parallelisation, and more verbose logs
cfg['debug'] = False

# skip tiles for which a file "rectified_disp.tif" already exists
cfg['skip_existing'] = False

# switch to True to translate the planar coordinates of the output point cloud
# around (0, 0)
cfg['offset_ply'] = False

# switch to False to disable cloud colorization
cfg['color_ply'] = True

# resolution of the output digital surface model, in meters per pixel
cfg['dsm_resolution'] = 4

# number of tiles of the output digital surface model
cfg['dsm_nb_tiles'] = 5

# zoom out applied to input images
cfg['subsampling_factor'] = 1

# sift threshold on the first over second best match ratio
cfg['sift_match_thresh'] = 0.6

# disp range expansion facto
cfg['disp_range_extra_margin'] = 0.2

# number of ground control points per axis in matches from rpc generation
cfg['n_gcp_per_axis'] = 5

# max distance allowed for a point to the epipolar line of its match
cfg['epipolar_thresh'] = 0.5

# stereo matching algorithm: 'tvl1', 'msmw', 'hirschmuller08',
# hirschmuller08_laplacian', 'sgbm', 'mgm'
cfg['matching_algorithm'] = 'mgm'

# switch to False to disable epipolar rectification and rectify the secondary tile only
cfg['epipolar_rectification'] = True

# blur pleiades images before stereo matching
cfg['use_pleiades_unsharpening'] = True

# this param is used only if the tiles are bigger than 2MPix, to save time on
# sift calls
cfg['pointing_correction_rois_mode'] = 'automatic'

# method used to compute the disparity range: "sift", "srtm" or
# "wider_sift_srtm"
cfg['disp_range_method'] = "wider_sift_srtm"
cfg['disp_range_srtm_low_margin'] = -10
cfg['disp_range_srtm_high_margin'] = +100

# set these params if you want to impose the disparity range manually
cfg['disp_min'] = None
cfg['disp_max'] = None

# radius for erosion of valid disparity areas. Ignored if less than 2
cfg['msk_erosion'] = 2

# threshold (in meters) used for the fusion of two dems in triplet processing
# It should be adapted to the zoom factor
cfg['fusion_thresh'] = 3

# set to True to keep only the pixels were the two height maps have a valid
# height. If False, pixels with a valid height in only one of the two maps will
# be kept.
cfg['fusion_conservative'] = False

# binary used to paste together the altitude maps of each tile
cfg['mosaic_method'] = 'piio'

# url of the srtm database mirror
#cfg['srtm_url'] = 'http://138.231.80.250:443/srtm/tiff'
#cfg['srtm_url'] = 'ftp://xftp.jrc.it/pub/srtmV4/tiff'
cfg['srtm_url'] = 'http://data_public:GDdci@data.cgiar-csi.org/srtm/tiles/GeoTIFF'

# directory where to store the srtm tiles
current_dir = os.path.dirname(os.path.abspath(__file__))
parent_dir = os.path.dirname(current_dir)
cfg['srtm_dir'] = os.path.join(parent_dir, '.srtm')

# DSM options
cfg['dsm_option'] = 'median'

<<<<<<< HEAD
# DSM interpolation radius size
cfg['dsm_radius'] = 0

# DSM interpolation parameter
cfg['dsm_pinterp'] = 1

# DSM minimum number of no-Nan cells around 
# a cell to actually interpolate it
cfg['dsm_min_nonan'] = 0

# Tells whether we only want height_map.vrt 
# and rpc_err.vrt (False) or some other
# vrt product, sucha as nb of views per pixel, 
# and so on... (True).
cfg['full_vrt'] = False

# Tells whether (False/True) a consensus of lines of sight
# must be built, during triangulation step
cfg['trg_cons'] = True

# Give the threshold value (in meter) used
# to build a consensus of lines of sight
# during triangulation step
cfg['thr_cons'] = 1
=======
# Convert vrt to plain tiffs
cfg['vrt_to_tiff'] = True
>>>>>>> 676c019d
<|MERGE_RESOLUTION|>--- conflicted
+++ resolved
@@ -120,7 +120,6 @@
 # DSM options
 cfg['dsm_option'] = 'median'
 
-<<<<<<< HEAD
 # DSM interpolation radius size
 cfg['dsm_radius'] = 0
 
@@ -145,7 +144,6 @@
 # to build a consensus of lines of sight
 # during triangulation step
 cfg['thr_cons'] = 1
-=======
+
 # Convert vrt to plain tiffs
-cfg['vrt_to_tiff'] = True
->>>>>>> 676c019d
+cfg['vrt_to_tiff'] = True