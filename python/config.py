--- conflicted
+++ resolved
@@ -117,7 +117,6 @@
 # DSM options
 cfg['dsm_option'] = 'median'
 
-<<<<<<< HEAD
 # DSM interpolation radius size
 cfg['dsm_radius'] = 0
 
@@ -127,10 +126,9 @@
 # DSM minimum number of no-Nan cells around 
 # a cell to actually interpolate it
 cfg['dsm_min_nonan'] = 0
-=======
+
 # Tells whether we only want height_map.vrt 
 # and rpc_err.vrt (False) or some other
 # vrt product, sucha asnb of views per pixel, 
 # and so on... (True).
-cfg['full_vrt'] = True
->>>>>>> 34aa39f3
+cfg['full_vrt'] = True