--- conflicted
+++ resolved
@@ -116,22 +116,13 @@
                                        'cloud_%d_%d_row_%d_col_%d.ply' % (w, h,
                                                                           y, x))
         if (os.path.exists(cloud)):
-<<<<<<< HEAD
-            common.run('ln -s %s %s' % (cloud, cloud_link_name))
+            os.symlink(cloud, cloud_link_name)
     
     dsm_pieces = os.path.join(cfg['out_dir'],'dsm/dsm_*')
     final_dsm = os.path.join(cfg['out_dir'],'dsm.vrt')
     common.run("gdalbuildvrt %s %s" %
                (final_dsm, dsm_pieces))
-=======
-            os.symlink(cloud, cloud_link_name)
-    out_dsm = os.path.join(cfg['out_dir'], 'dsm.tif')
 
-    common.run("ls %s | plyflatten %f %s" % (os.path.join(clouds_dir, 'cloud*'),
-                                             cfg['dsm_resolution'], out_dsm))
-    #common.run("gdalbuildvrt %s %s" %
-    #           (cfg['out_dir'] + '/dsm.vrt', out_dsm_dir + '/dsm*'))
->>>>>>> 05b924cf
 
 
 def lidar_preprocessor(output, input_plys):
