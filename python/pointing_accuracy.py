# Copyright (C) 2013, Carlo de Franchis <carlodef@gmail.com>
# Copyright (C) 2013, Gabriele Facciolo <gfacciol@gmail.com>

#!/usr/bin/env python

import numpy as np
import rectification
import rpc_utils
import rpc_model
import common
import estimation
import evaluation
import visualisation
import global_params
import os


def evaluation_iterative(im1, im2, rpc1, rpc2, x, y, w, h, A=None):
    """
    Measures the maximal pointing error on a Pleiades' pair of images.

    Args:
        im1, im2: paths to the two Pleiades images (usually jp2 or tif)
        rpc1, rpc2: two instances of the rpc_model.RPCModel class
        x, y, w, h: four integers defining the rectangular ROI in the first image.
            (x, y) is the top-left corner, and (w, h) are the dimensions of the
            rectangle.
        A (optional): 3x3 numpy array containing the pointing error correction
            for im2.

    Returns:
        the highest pointing error, in the direction orthogonal to the epipolar
        lines. This error is measured in pixels.
    """
    matches = filtered_sift_matches_roi(im1, im2, rpc1, rpc2, x, y, w, h)
    p1 = matches[:, 0:2]
    p2 = matches[:, 2:4]

    # apply pointing correction matrix, if available
    if A is not None:
        p2 = common.points_apply_homography(A, p2)

    # compute the pointing error for each match
    x1 = p1[:, 0]
    y1 = p1[:, 1]
    x2 = p2[:, 0]
    y2 = p2[:, 1]
    e = rpc_utils.compute_height(rpc1, rpc2, x1, y1, x2, y2)[1]
#    matches = matches[e < 0.1, :]
#    visualisation.plot_matches_pleiades(im1, im2, matches)
    print "max, mean, min pointing error, from %d points:" % (len(matches))
    print np.max(e), np.mean(e), np.min(e)

    # return the highest one
    return np.max(np.abs(e))


def evaluation_from_estimated_F(im1, im2, rpc1, rpc2, x, y, w, h, A=None):
    """
    Measures the pointing error on a Pleiades' pair of images.

    Args:
        im1, im2: paths to the two Pleiades images (usually jp2 or tif)
        rpc1, rpc2: two instances of the rpc_model.RPCModel class
        x, y, w, h: four integers defining the rectangular ROI in the first image.
            (x, y) is the top-left corner, and (w, h) are the dimensions of the
            rectangle.
        A (optional): 3x3 numpy array containing the pointing error correction
            for im2.

    Returns:
        the mean pointing error, in the direction orthogonal to the epipolar
        lines. This error is measured in pixels, and computed from an
        approximated fundamental matrix.
    """
    matches = filtered_sift_matches_roi(im1, im2, rpc1, rpc2, x, y, w, h)
    p1 = matches[:, 0:2]
    p2 = matches[:, 2:4]

    # apply pointing correction matrix, if available
    if A is not None:
        p2 = common.points_apply_homography(A, p2)

    # estimate the fundamental matrix between the two views
    rpc_matches = rpc_utils.matches_from_rpc(rpc1, rpc2, x, y, w, h, 5)
    F = estimation.fundamental_matrix(rpc_matches)

    # compute the mean displacement from epipolar lines
    d_sum = 0
    print len(p1)
    for i in range(len(p1)):
        x  = np.array([p1[i, 0], p1[i, 1], 1])
        xx = np.array([p2[i, 0], p2[i, 1], 1])
        ll  = F.dot(x)
        d = np.sign(xx.dot(ll)) * evaluation.distance_point_to_line(xx, ll)
        d_sum += d
    return d_sum/len(p1)



def filtered_sift_matches_roi(im1, im2, rpc1, rpc2, x, y, w, h):
    """
    Args:
        im1, im2: paths to the two Pleiades images (usually jp2 or tif)
        rpc1, rpc2: two instances of the rpc_model.RPCModel class
        x, y, w, h: four integers defining the rectangular ROI in the first
            image.  (x, y) is the top-left corner, and (w, h) are the dimensions of
            the rectangle.

    Returns:
        matches: 2D numpy array containing a list of matches. Each line
            contains one pair of points, ordered as x1 y1 x2 y2.
            The coordinate system is that of the big images.
            If no sift matches are found, then an exception is raised.

    The returned matches are the inliers of an epipolar model found with ransac.
    """
    # get sift matches
    matches = rectification.matches_from_sift_rpc_roi(im1, im2, rpc1, rpc2, x, y, w, h)

    # filter outliers with ransac
    # the binary is from Enric's imscript
    # update: changed the ransac error tolerance used to determine whether or
    # not a point is compatible with a model, from 1 pix to .3 pix
    if len(matches) < 7:
        raise Exception("less than 7 matches")
    matches_file = common.tmpfile('.txt')
    np.savetxt(matches_file, matches)

    inliers_file = common.tmpfile('.txt')
    common.run("ransac fmn 1000 .3 7 %s < %s" % (inliers_file, matches_file))
    inliers = np.loadtxt(inliers_file)
    if not inliers.size:
        raise Exception("no inliers")

    return inliers


def euclidean_transform_matrix(v):
    """
    Build the matrix of an euclidean transform in homogeneous coordinates.

    Arguments:
        v: numpy 1D array, of length 3 or 4, containing the parameters of the
            planar transform. These parameters are:
            v[0]: angle of the rotation, in radians
            v[1]: x coordinate of the vector of the translation
            v[2]: y coordinate of the vector of the translation
            v[3]: horizontal shear parameter

    Returns:
        A numpy 3x3 matrix, representing the euclidean transform (rotation
        followed by translation) in homogeneous coordinates.
    """
    # variables scaling
    v[0] = v[0]/1000000
    v[3] = v[3]/1000000

    # centering of coordinates with respect to the center of the big pleiades
    # image (40000x40000)
    C = np.eye(3)
    C[0, 2] = -20000
    C[1, 2] = -20000

    # matrix construction
    R = np.eye(3)
    R[0, 0] =  np.cos(v[0])
    R[0, 1] =  np.sin(v[0])
    R[1, 0] = -np.sin(v[0])
    R[1, 1] =  np.cos(v[0])
    T = np.eye(3)
    T[0, 2] = v[1]
    T[1, 2] = v[2]
    S = np.eye(3)
    S[0, 1] = v[3]
    #return np.linalg.inv(C).dot(T).dot(R).dot(S).dot(C)
    return np.dot(np.dot(np.dot(np.dot(np.linalg.inv(C), T), R), S), C)


def cost_function(v, *args):
    """
    Objective function to minimize in order to correct the pointing error.

    Arguments:
        v: vector of size 4, containing the 4 parameters of the euclidean
            transformation we are looking for.
        rpc1, rpc2: two instances of the rpc_model.RPCModel class
        matches: 2D numpy array containing a list of matches. Each line
            contains one pair of points, ordered as x1 y1 x2 y2.
            The coordinate system is the one of the big images.
        alpha: relative weight of the error terms: e + alpha*(h-h0)^2. See
            paper for more explanations.

    Returns:
        The sum of pointing errors and altitude differences, as written in the
        paper formula (1).
    """
    rpc1, rpc2, matches = args[0], args[1], args[2]
    if len(args) == 4:
        alpha = args[3]
    else:
        alpha = 0.01

    # verify that parameters are in the bounding box
    if (np.abs(v[0]) > 200*np.pi or
        np.abs(v[1]) > 10000 or
        np.abs(v[2]) > 10000 or
        np.abs(v[3]) > 20000):
        print 'warning: cost_function is going too far'
        print v


    # compute the altitudes from the matches without correction
    x1 = matches[:, 0]
    y1 = matches[:, 1]
    x2 = matches[:, 2]
    y2 = matches[:, 3]
    h0 = rpc_utils.compute_height(rpc1, rpc2, x1, y1, x2, y2)[0]

    # transform the coordinates of points in the second image according to
    # matrix A, built from vector v
    A = euclidean_transform_matrix(v)
    p2 = common.points_apply_homography(A, matches[:, 2:4])
    x2 = p2[:, 0]
    y2 = p2[:, 1]

    # compute the cost
    h, e = rpc_utils.compute_height(rpc1, rpc2, x1, y1, x2, y2)
    cost = np.sum((h - h0)**2)
    cost *= alpha
    cost += np.sum(e)

    #print cost
    return cost


def cost_function_linear(v, rpc1, rpc2, matches):
    """
    Objective function to minimize in order to correct the pointing error.

    Arguments:
        v: vector of size 4, containing the 4 parameters of the euclidean
            transformation we are looking for.
        rpc1, rpc2: two instances of the rpc_model.RPCModel class
        matches: 2D numpy array containing a list of matches. Each line
            contains one pair of points, ordered as x1 y1 x2 y2.
            The coordinate system is the one of the big images.
        alpha: relative weight of the error terms: e + alpha*(h-h0)^2. See
            paper for more explanations.

    Returns:
        The sum of pointing errors and altitude differences, as written in the
        paper formula (1).
    """
    print_params(v)

    # verify that parameters are in the bounding box
    if (np.abs(v[0]) > 200*np.pi or
        np.abs(v[1]) > 10000 or
        np.abs(v[2]) > 10000 or
        np.abs(v[3]) > 20000):
        print 'warning: cost_function is going too far'
        print v

    x, y, w, h = common.bounding_box2D(matches[:, 0:2])
    matches_rpc = rpc_utils.matches_from_rpc(rpc1, rpc2, x, y, w, h, 5)
    F = estimation.fundamental_matrix(matches_rpc)

    # transform the coordinates of points in the second image according to
    # matrix A, built from vector v
    A = euclidean_transform_matrix(v)
    p2 = common.points_apply_homography(A, matches[:, 2:4])

    return evaluation.fundamental_matrix_L1(F, np.hstack([matches[:, 0:2], p2]))


def filtered_sift_matches_full_img(im1, im2, rpc1, rpc2, flag='automatic',
        prev1=None, a=1000, x=None, y=None, w=None, h=None, outfile=None):
    """
    Computes a list of sift matches between two full Pleiades images.

    Args:
        im1, im2: paths to the two Pleiades images (usually jp2 or tif)
        rpc1, rpc2: two instances of the rpc_model.RPCModel class
        flag: 'automatic', 'interactive' or 'load', to decide if the five zones
            used to search keypoints are queried interactively, chosen
            automatically, or loaded from the file 'pointing_correction_rois.txt'.
        prev1 (optional): path to the jpg preview image of im1 (used in case of
            interactive mode)
        a: length of the squared tiles used to extract sift points, in the case
            of automatic mode
        x, y, w, h (optional): use a big ROI and extract the five tiles from
            there instead of from the full image.
        outfile (optional): path to a txt where to save the list of matches.

    Returns:
        matches: 2D numpy array containing a list of matches. Each line
            contains one pair of points, ordered as x1 y1 x2 y2.
            The coordinate system is that of the big images.
            If no sift matches are found, then an exception is raised.

    The keypoints are extracted from five zones in the first image. One in the
    center, and four in the corners. The matches are consistent with an
    epipolar model in each of the zones.
    """
    # if no big ROI is defined, use the full image
    if x is None:
        x = 0
        y = 0
        w = rpc1.lastCol
        h = rpc1.lastRow

    # initialize output array
    out = np.zeros(shape = (1, 4))

    if flag == 'automatic':
        # if roi size is too big wrt image size, take a smaller roi size
        if (min(h, w) < 4*a):
            a = round(min(h, w)/4)

        # central zone
        x0 = round((w-a)/2) + x
        y0 = round((h-a)/2) + y
        try:
            matches = filtered_sift_matches_roi(im1, im2, rpc1, rpc2, x0, y0, a, a)
            out = np.vstack((out, matches))
        except Exception as e:
            print "no matches in the central zone"
            print e

        # corner zones
        x0 = round((1*w - 2*a)/4) + x
        y0 = round((1*h - 2*a)/4) + y
        try:
            matches = filtered_sift_matches_roi(im1, im2, rpc1, rpc2, x0, y0, a, a)
            out = np.vstack((out, matches))
        except Exception as e:
            print "no matches in the corner 1"
            print e

        x0 = round((3*w - 2*a)/4) + x
        y0 = round((1*h - 2*a)/4) + y
        try:
            matches = filtered_sift_matches_roi(im1, im2, rpc1, rpc2, x0, y0, a, a)
            out = np.vstack((out, matches))
        except Exception as e:
            print "no matches in the corner 2"
            print e

        x0 = round((1*w - 2*a)/4) + x
        y0 = round((3*h - 2*a)/4) + y
        try:
            matches = filtered_sift_matches_roi(im1, im2, rpc1, rpc2, x0, y0, a, a)
            out = np.vstack((out, matches))
        except Exception as e:
            print "no matches in the corner 3"
            print e

        x0 = round((3*w - 2*a)/4) + x
        y0 = round((3*h - 2*a)/4) + y
        try:
            matches = filtered_sift_matches_roi(im1, im2, rpc1, rpc2, x0, y0, a, a)
            out = np.vstack((out, matches))
        except Exception as e:
            print "no matches in the corner 4"
            print e

    if flag == 'interactive':
        for i in range(5):
            x, y, w, h = common.get_roi_coordinates(rpc1, prev1)
            try:
                matches = filtered_sift_matches_roi(im1, im2, rpc1, rpc2, x, y, w, h)
                out = np.vstack((out, matches))
            except Exception as e:
                print "no matches in the selected roi"
                print e

    if flag == 'load':
        im = os.path.dirname(im1)
        fname = os.path.join(im, 'pointing_correction_rois.txt')
        rois = np.loadtxt(fname)
        for i in xrange(len(rois)):
            x, y, w, h = rois[i, :]
            try:
                matches = filtered_sift_matches_roi(im1, im2, rpc1, rpc2, x, y, w, h)
                out = np.vstack((out, matches))
            except Exception as e:
                print "no matches in the selected roi"
                print e


    # save and return the full list of matches, only if there are enough
    if len(out) < 7:
        raise Exception("not enough matches")
    else:
        if outfile is not None:
            np.savetxt(outfile, out[1:, :])
        return out[1:, :]

def query_rois_save_to_file(im, n=5):
    """
    Save coordinates of the ROIs to use for pointing correction of a dataset.

    Args:
        im: path to the folder containing the Pleiades images. Be careful, the
            path should not end by a '/'
        n: number of ROIs to query

    Returns:
        nothing. It saves the (x, y, w, h) of each ROI in a txt file named
        pointing_correction_rois.txt, one per line
    """
    rpc  = '%s/../rpc/%s/rpc01.xml' % (os.path.dirname(im), os.path.basename(im))
    prev = os.path.join(im, 'prev01.jpg')
    filename = os.path.join(im, 'pointing_correction_rois.txt')

    out = np.zeros((n, 4))
    for i in range(n):
        x, y, w, h = common.get_roi_coordinates(rpc, prev)
        out[i, :] = x, y, w, h

    np.savetxt(filename, out, '%d')

def query_rois_all_datasets(data):
    """
    Run the query_rois_save_to_file function on all the datasets found in data.

    Args:
        data: path to the folder containing all the Pleiades datasets

    Returns:
        nothing. For each dataset, it saves the (x, y, w, h) of each ROI in a
        txt file named dataset/pointing_correction_rois.txt, one per line
    """
    for f in os.listdir(data):
        query_rois_save_to_file(os.path.join(data, f))

def save_sift_matches_all_datasets(data):
    """
    Run the filtered_sift_matches_full_img function on all the datasets.

    Args:
        data: path to the folder containing all the Pleiades datasets

    Returns:
        nothing. For each dataset, it saves the list of sift matches computed
        between images 1 and 2, according to the ROIs defined in the
        corresponding file.
    """
    for f in os.listdir(data):
        dataset = os.path.join(data, f)
        im1  = os.path.join(dataset, 'im01.tif')
        im2  = os.path.join(dataset, 'im02.tif')
        rpc1 = '%s/../rpc/%s/rpc01.xml' % (data, f)
        rpc2 = '%s/../rpc/%s/rpc02.xml' % (data, f)
        rpc1 = rpc_model.RPCModel(rpc1)
        rpc2 = rpc_model.RPCModel(rpc2)
        fname = os.path.join(dataset, 'sift_matches.txt')
        print fname
        m = filtered_sift_matches_full_img(im1, im2, rpc1, rpc2, 'load', None,
            1000, None, None, None, None, fname)


def print_params(v):
    """
    Display the pointing correction parameters.

    Args:
        v: 1D numpy array of length 4

    This function is called by the fmin_bfgs optimization function at each
    iteration, to display the current values of the parameters.
    """
    print 'rotation: %.3e, translation: (%.3e, %.3e), horizontal shear: %.3e' %(v[0],
        v[1], v[2], v[3])

def optimize_pair(im1, im2, rpc1, rpc2, prev1=None, matches=None):
    """
    Runs the pointing correction on a pair of Pleiades images.

    Args:
        im1, im2: paths to the two Pleiades images (usually jp2 or tif)
        rpc1, rpc2: two instances of the rpc_model.RPCModel class
        prev1 (optional): path to the jpg preview image of im1 (used in case of
            interactive mode in the matches computation)
        matches (optional): numpy 4xN array containing a list of matches
            between the two images. If it is not provided the matches are
            computed.

    Returns:
        a 3x3 matrix representing the planar transformation to apply to im2 in
        order to correct the pointing error.
    """

    if matches is None:
        matches = filtered_sift_matches_full_img(im1, im2, rpc1, rpc2,
            'load', prev1)

#    # Don't use too many matches to keep the evaluation time of 'cost_function' reasonable
#    if len(matches) > 1000:
#        ind = np.linspace(0, len(matches), 1000, False)
#        matches = matches[ind.astype(int), :]

    from scipy.optimize import fmin_l_bfgs_b
    print "running optimization using %d matches" % len(matches)
    v0 = np.zeros(4)
    v, min_val, debug = fmin_l_bfgs_b(
            cost_function,
            v0,
            args=(rpc1, rpc2, matches),
            approx_grad=True,
            factr=1,
            bounds=[(-150, 150), (-100, 100), (-100, 100), (-200000, 200000)])
            #maxiter=50,
            #callback=print_params,
<<<<<<< HEAD
            #disp=True)
=======
            iprint=0,
            disp=0)
>>>>>>> 8d075a64

    # default values are:
    # fmin_l_bfgs_b(func, x0, fprime=None, args=(), approx_grad=0, bounds=None,
    # m=10, factr=10000000.0, pgtol=1e-05, epsilon=1e-08, iprint=-1,
    # maxfun=15000, disp=None)
    print v, min_val, debug
    return euclidean_transform_matrix(v)


def optimize_pair_all_datasets(data):
    """
    Run the optimize_pair function on all the datasets found in data.

    Args:
        data: path to the folder containing all the Pleiades datasets

    Returns:
        nothing. For each dataset, it saves the computed correction matrix in a
        txt file named dataset/pointing_correction_matrix.txt.

    It uses precomputed matches, stored in dataset/sift_matches.txt. These
    matches are usually computed with the save_sift_matches_all_datasets
    function.
    """
    for f in os.listdir(data):
        dataset = os.path.join(data, f)
        im1  = os.path.join(dataset, 'im01.tif')
        im2  = os.path.join(dataset, 'im02.tif')
        rpc1 = '%s/../rpc/%s/rpc01.xml' % (data, f)
        rpc2 = '%s/../rpc/%s/rpc02.xml' % (data, f)
        rpc1 = rpc_model.RPCModel(rpc1)
        rpc2 = rpc_model.RPCModel(rpc2)
        matches_file = os.path.join(dataset, 'sift_matches.txt')
        try:
            with open(matches_file, 'r'):
                matches = np.loadtxt(matches_file)
                out = os.path.join(dataset, 'pointing_correction_matrix.txt')
                print f
                A = optimize_pair(im1, im2, rpc1, rpc2, None, matches)
                np.savetxt(out, A)
        except Exception as e:
                print e

def compute_correction(img1, rpc1, img2, rpc2, x, y, w, h, out_dict=None):
    """
    Computes pointing correction matrix for specific ROI

    Args:
        img1: path to the reference image.
        rpc1: paths to the xml file containing the rpc coefficients of the
            reference image
        img2: path to the secondary image.
        rpc2: paths to the xml file containing the rpc coefficients of the
            secondary image
        x, y, w, h: four integers defining the rectangular ROI in the reference
            image. (x, y) is the top-left corner, and (w, h) are the dimensions
            of the rectangle. The ROI may be as big as you want. If bigger than
            1 Mpix, only five crops will be used to compute sift matches.
        out_dict (optional): dictionary in which to write the correction matrix

    Returns:
        a 3x3 matrix representing the planar transformation to apply to img2 in
        order to correct the pointing error, and the list of sift matches used
        to compute this correction.
    """
    # read rpcs
    r1 = rpc_model.RPCModel(rpc1)
    r2 = rpc_model.RPCModel(rpc2)

    ## correct pointing error - no subsampling!
    tmp = global_params.subsampling_factor_registration
    global_params.subsampling_factor_registration = 1

    if w*h < 2e6:
        m = filtered_sift_matches_roi(img1, img2, r1, r2, x, y, w, h)
    else:
        m = filtered_sift_matches_full_img(img1, img2, r1, r2, 'automatic',
                None, 1000, x, y, w, h)

    global_params.subsampling_factor_registration = tmp

    A = optimize_pair(img1, img2, r1, r2, None, m)

    # needed to recover output value when launching the function in a
    # multiprocessing.Process object
    if out_dict is not None:
        out_dict['correction_matrix'] = A

    return A, m<|MERGE_RESOLUTION|>--- conflicted
+++ resolved
@@ -513,12 +513,8 @@
             bounds=[(-150, 150), (-100, 100), (-100, 100), (-200000, 200000)])
             #maxiter=50,
             #callback=print_params,
-<<<<<<< HEAD
-            #disp=True)
-=======
             iprint=0,
             disp=0)
->>>>>>> 8d075a64
 
     # default values are:
     # fmin_l_bfgs_b(func, x0, fprime=None, args=(), approx_grad=0, bounds=None,
