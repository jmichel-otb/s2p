# Copyright (C) 2015, Carlo de Franchis <carlo.de-franchis@cmla.ens-cachan.fr>
# Copyright (C) 2015, Gabriele Facciolo <facciolo@cmla.ens-cachan.fr>
# Copyright (C) 2015, Enric Meinhardt <enric.meinhardt@cmla.ens-cachan.fr>
# Copyright (C) 2015, Julien Michel <julien.michel@cnes.fr>

import os
import sys
import json
import numpy as np

from python import common
from python import srtm
from python import tee
from python import rpc_utils
from config import cfg


def check_parameters(usr_cfg):
    """
    Checks that the provided dictionary defines all the mandatory
    arguments, and warns about unknown optional arguments.

    Args:
        usr_cfg: python dict read from the json input file
    """

    # verify that i/o files are defined
    if 'out_dir' not in usr_cfg:
        print "missing output dir: abort"
        sys.exit(1)
    if 'images' not in usr_cfg or len(usr_cfg['images']) < 2:
        print "missing input data paths: abort"
        sys.exit(1)
    for i in range(0, len(usr_cfg['images'])):
        if 'img' not in usr_cfg['images'][i] or 'rpc' not in usr_cfg['images'][i]:
            errMsg = 'missing input data paths for image ' + str(i) + ': abort'
            print errMsg
            sys.exit(1)

    # verify that roi or path to preview file are defined
    if ('full_img' not in usr_cfg) or (not usr_cfg['full_img']):
        if 'roi' not in usr_cfg or any(p not in usr_cfg['roi'] for p in ['x',
                                                                         'y',
                                                                         'w',
                                                                         'h']):
            if 'prv' not in usr_cfg['images'][0]:
                print """missing or incomplete roi definition, and no preview
                file is specified: abort"""
                sys.exit(1)

    # warn about unknown optional parameters: these parameters have no default
    # value in the global config.cfg dictionary, and thus they are not used
    # anywhere.  They may appear in the usr_cfg because of a typo.
    l = usr_cfg.keys()

    # remove mandatory parameters (they are not in config.cfg)
    l.remove('out_dir')
    l.remove('images')
    if 'roi' in l:
        l.remove('roi')

    # check
    for k in l:
        if k not in cfg:
            print """parameter %s unknown: you should remove it from the input
            json file. It will be ignored.""" % k


def init_roi(config_file):
    """
    1) Loads configuration file
    2) Checks parameters
    3) Selects the ROI
    4) Checks the zoom factor
    """
	
    # read the json configuration file
    f = open(config_file)
    user_cfg = json.load(f)
    f.close()

    # Check that all the mandatory arguments are defined, and warn about
    # 'unknown' params
    check_parameters(user_cfg)

    # fill the config module: updates the content of the config.cfg dictionary
    # with the content of the user_cfg dictionary
    cfg.update(user_cfg)

    # sets keys 'clr', 'cld' and 'roi' of the reference image to None if they
    # are not already defined. The default values of these optional arguments
    # can not be defined directly in the config.py module. They would be
    # overwritten by the previous update, because they are in a nested dict.
    cfg['images'][0].setdefault('clr')
    cfg['images'][0].setdefault('cld')
    cfg['images'][0].setdefault('roi')

    # update roi definition if the full_img flag is set to true
    if ('full_img' in cfg) and cfg['full_img']:
        sz = common.image_size_tiffinfo(cfg['images'][0]['img'])
        cfg['roi'] = {}
        cfg['roi']['x'] = 0
        cfg['roi']['y'] = 0
        cfg['roi']['w'] = sz[0]
        cfg['roi']['h'] = sz[1]

    # check that the roi is well defined
    if 'roi' not in cfg or any(p not in cfg['roi'] for p in ['x', 'y', 'w',
                                                             'h']):
        print "missing or incomplete ROI definition"
        print "ROI will be redefined by interactive selection"
        x, y, w, h = common.get_roi_coordinates(cfg['images'][0]['img'],
                                                cfg['images'][0]['prv'])
        cfg['roi'] = {}
        cfg['roi']['x'] = x
        cfg['roi']['y'] = y
        cfg['roi']['w'] = w
        cfg['roi']['h'] = h
    else :
        x = cfg['roi']['x']    
        y = cfg['roi']['y']
        w = cfg['roi']['w']
        h = cfg['roi']['h']

    try:
        print "ROI x, y, w, h = %d, %d, %d, %d" % (x, y, w, h)
    except TypeError:
        print 'Neither a ROI nor a preview file are defined. Aborting.'
        return

    # check the zoom factor
    z = cfg['subsampling_factor']
    assert(z > 0 and z == np.floor(z))
       
    # ensure that the coordinates of the ROI are multiples of the zoom factor,
    # to avoid bad registration of tiles due to rounding problems.          
    x, y, w, h = common.round_roi_to_nearest_multiple(z, x, y, w, h)
    cfg['roi']['x'] = x    
    cfg['roi']['y'] = y
    cfg['roi']['w'] = w
    cfg['roi']['h'] = h

    # get utm zone
    utm_zone = rpc_utils.utm_zone(cfg['images'][0]['rpc'],
                                  *[cfg['roi'][v] for v in ['x', 'y',
                                                            'w', 'h']])
    cfg['utm_zone'] = utm_zone

def init_dirs_srtm(config_file):
    """
    1) Creates different directories : output, temp...
    2) Downloads srtm files
    
    Args:
        - config_file : a json configuratio file
    """

    init_roi(config_file)


    # create tmp dir and output directory for the experiment, and store a json
    # dump of the config.cfg dictionary there, download srtm files...
    if not os.path.exists(cfg['out_dir']):
        os.makedirs(cfg['out_dir'])

    if not os.path.exists( os.path.join(cfg['out_dir'],'dsm') ):
        os.makedirs( os.path.join(cfg['out_dir'],'dsm') )

    if not os.path.exists(cfg['temporary_dir']):
        os.makedirs(cfg['temporary_dir'])

    if not os.path.exists(os.path.join(cfg['temporary_dir'], 'meta')):
        os.makedirs(os.path.join(cfg['temporary_dir'], 'meta'))

    f = open('%s/config.json' % cfg['out_dir'], 'w')
    json.dump(cfg, f, indent=2)
    f.close()

    # duplicate stdout and stderr to log file
    tee.Tee('%s/stdout.log' % cfg['out_dir'], 'w')

    # needed srtm tiles
    srtm_tiles = srtm.list_srtm_tiles(cfg['images'][0]['rpc'],
                                      *cfg['roi'].values())
    for s in srtm_tiles:
        srtm.get_srtm_tile(s, cfg['srtm_dir'])


def cutting(config_file):
    """
    1) Make sure coordinates of the ROI are multiples of the zoom factor
    2) Compute optimal size for tiles, get the number of pairs
    """
    init_roi(config_file)
    
    #Get ROI
    x = cfg['roi']['x']    
    y = cfg['roi']['y']
    w = cfg['roi']['w']
    h = cfg['roi']['h']    
    z = cfg['subsampling_factor']

    # Automatically compute optimal size for tiles
    # tw, th : dimensions of the tiles
    # ov : width of overlapping bands between tiles
    ov = z * 100
    if w <= z * cfg['tile_size']:
        tw = w
    else:
        tw = z * cfg['tile_size']
    if h <= z * cfg['tile_size']:
        th = h
    else:
        th = z * cfg['tile_size']

    ntx = np.ceil(float(w - ov) / (tw - ov))
    nty = np.ceil(float(h - ov) / (th - ov))
    nt = ntx * nty

    print 'tiles size: (%d, %d)' % (tw, th)
    print 'total number of tiles: %d (%d x %d)' % (nt, ntx, nty)
    nb_pairs = len(cfg['images']) - 1
    print 'total number of pairs: %d' % nb_pairs
    
    return (x,y,w,h,z,ov,tw,th,nb_pairs)


def init_tiles_full_info(config_file):
    """
    Prepare the entire process.

    Build tiles_full_info: a list of dictionaries, one per tile, providing all you need to process a tile
       * col/row : position of the tile (upper left corner)
       * tw/th : size of the tile
       * ov : size of the overlapping
       * i/j : relative position of the tile
       * pos : position inside the ROI : UL for a tile place at th Upper Left corner, M for the ones placed in the middle, and so forth.
       * x/y/w/h : information about the ROI
       * images : a dictionary directly given by the json config file, that store the information about all the involved images, their rpc, and so forth.
       * nb_pairs : number of pairs
       * cld_msk/roi_msk : path to a gml file containing a cloud mask/ defining the area contained in the full image

    Args:
         config_file: path to a json configuration file

    Returns:
        tiles_full_info: list containing dictionaries
    """

    x,y,w,h,z,ov,tw,th,nb_pairs = cutting(config_file)

    # build tile_info dictionaries and store them in a list
    tiles_full_info = list()
    range_y = np.arange(y, y + h - ov, th - ov)
    range_x = np.arange(x, x + w - ov, tw - ov)
    rowmin, rowmax = range_y[0], range_y[-1]
    colmin, colmax = range_x[0], range_x[-1]
       
    for i, row in enumerate(range_y):
        for j, col in enumerate(range_x):
            # ensure that tile coordinates are multiples of the zoom factor
            col, row, tw, th = common.round_roi_to_nearest_multiple(z, col, row,
                                                                    tw, th)
            tile_dir = os.path.join(cfg['out_dir'], 'tile_%d_%d_row_%d' % (tw,
                                                                           th,
                                                                           row),
                                    'col_%d' % col)

            if row == rowmin and col == colmin:
                pos = 'UL'
            elif row == rowmin and col == colmax:
                pos = 'UR'
            elif row == rowmax and col == colmax:
                pos = 'BR'
            elif row == rowmax and col == colmin:
                pos = 'BL'
            elif row == rowmin and col > colmin:
                pos = 'U'
            elif col == colmin and row > rowmin:
                pos = 'L'
            elif row == rowmax and col > colmin:
                pos = 'B'
            elif col == colmax and row > rowmin:
                pos = 'R'
            else:
                pos = 'M'

            tile_info = {}
            tile_info['directory'] = tile_dir
            tile_info['coordinates'] = (col, row, tw, th)
            tile_info['index_in_roi'] = (i, j)
            tile_info['position_type'] = pos
            tile_info['roi_coordinates'] = (x, y, w, h)
            tile_info['overlap'] = ov
            tile_info['number_of_pairs'] = nb_pairs
            tile_info['images'] = cfg['images']
            tiles_full_info.append(tile_info)

    if len(tiles_full_info) == 1:
        tiles_full_info[0]['position_type'] = 'Single'

<<<<<<< HEAD
    #List of tiles
    list_of_tiles=open(os.path.join(cfg['out_dir'],'list_of_tiles.txt'),'w')
    for tile_info in tiles_full_info:
        list_of_tiles.write( '%s\n' % (tile_info['directory']))
    list_of_tiles.close()
    
    #How tiles are cut
    colmin, rowmin, tw, th = common.round_roi_to_nearest_multiple(z, range_x[0], range_y[0], tw, th)
    colint, rowint, tw, th = common.round_roi_to_nearest_multiple(z, range_x[1], range_y[1], tw, th)
    colmax, rowmax, tw, th = common.round_roi_to_nearest_multiple(z, range_x[-1], range_y[-1], tw, th)
    cutting_info=open(os.path.join(cfg['out_dir'],'cutting_info.txt'),'w')
    cutting_info.write( '%d %d %d %d %d %d %d %d\n' % (rowmin,rowint-rowmin,rowmax,colmin,colint-colmin,colmax,tw,th))
    cutting_info.close()
=======
>>>>>>> 9c8dec19
    
    return tiles_full_info<|MERGE_RESOLUTION|>--- conflicted
+++ resolved
@@ -298,22 +298,5 @@
 
     if len(tiles_full_info) == 1:
         tiles_full_info[0]['position_type'] = 'Single'
-
-<<<<<<< HEAD
-    #List of tiles
-    list_of_tiles=open(os.path.join(cfg['out_dir'],'list_of_tiles.txt'),'w')
-    for tile_info in tiles_full_info:
-        list_of_tiles.write( '%s\n' % (tile_info['directory']))
-    list_of_tiles.close()
-    
-    #How tiles are cut
-    colmin, rowmin, tw, th = common.round_roi_to_nearest_multiple(z, range_x[0], range_y[0], tw, th)
-    colint, rowint, tw, th = common.round_roi_to_nearest_multiple(z, range_x[1], range_y[1], tw, th)
-    colmax, rowmax, tw, th = common.round_roi_to_nearest_multiple(z, range_x[-1], range_y[-1], tw, th)
-    cutting_info=open(os.path.join(cfg['out_dir'],'cutting_info.txt'),'w')
-    cutting_info.write( '%d %d %d %d %d %d %d %d\n' % (rowmin,rowint-rowmin,rowmax,colmin,colint-colmin,colmax,tw,th))
-    cutting_info.close()
-=======
->>>>>>> 9c8dec19
-    
+   
     return tiles_full_info