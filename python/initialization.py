--- conflicted
+++ resolved
@@ -175,21 +175,9 @@
     f = open('%s/config.json' % cfg['out_dir'], 'w')
     json.dump(cfg, f, indent=2)
     f.close()
-<<<<<<< HEAD
 
     # duplicate stdout and stderr to log file
     tee.Tee('%s/stdout.log' % cfg['out_dir'], 'w')
-=======
-
-    # duplicate stdout and stderr to log file
-    tee.Tee('%s/stdout.log' % cfg['out_dir'], 'w')
-
-    # needed srtm tiles
-    srtm_tiles = srtm.list_srtm_tiles(cfg['images'][0]['rpc'],
-                                      *cfg['roi'].values())
-    for s in srtm_tiles:
-        srtm.get_srtm_tile(s, cfg['srtm_dir'])
->>>>>>> 06c64a6c
 
     # needed srtm tiles
     srtm_tiles = srtm.list_srtm_tiles(cfg['images'][0]['rpc'],
