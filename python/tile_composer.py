--- conflicted
+++ resolved
@@ -86,103 +86,74 @@
     Returns:
         nothing
     """
-<<<<<<< HEAD
-
-    vrtfile = open(vrtfilename, 'w')
-
-    vrtfile.write("<VRTDataset rasterXSize=\"%i\" rasterYSize=\"%i\">\n" % (w/z,
-                                                                            h/z))
-    for bandid in xrange(1,nbch+1):
-        vrtfile.write("\t<VRTRasterBand dataType=\"Float32\" band=\"%i\">\n" % bandid)
-        
-        for tile_dir in tiles_full_info:
-            
-            col,row,tw,th=tiles_full_info[tile_dir]
-            
-            height_map = os.path.join(tile_dir,filename)
-
-            if os.path.isfile(os.path.join(cfg['out_dir'],height_map)):
-                    vrtfile.write("\t\t<SimpleSource>\n")
-                    vrtfile.write("\t\t\t<SourceFilename relativeToVRT=\"1\">%s</SourceFilename>\n" % height_map)
-                    vrtfile.write("\t\t\t<SourceBand>%i</SourceBand>\n" % bandid)
-                    vrtfile.write("\t\t\t<SrcRect xOff=\"%i\" yOff=\"%i\" xSize=\"%i\" ySize=\"%i\"/>\n" % (0, 0, tw/z, th/z))
-                    vrtfile.write("\t\t\t<DstRect xOff=\"%i\" yOff=\"%i\" xSize=\"%i\" ySize=\"%i\"/>\n" % (col/z, row/z, tw/z, th/z))
-                    vrtfile.write("\t\t</SimpleSource>\n")
-        
-        vrtfile.write("\t</VRTRasterBand>\n")
-                
-=======
     
     vrt_row = {}
-
-    tw = 0
-    th = 0
 
     files_to_remove = []
     
     for tile_dir in tiles_full_info:
         
         col,row,tw,th=tiles_full_info[tile_dir]
-
-        vrt_row.setdefault(row,{'vrt_body' : "",'vrt_dir' : tile_dir.split('/')[0]})
         height_map = os.path.join(tile_dir,filename)
         s = height_map.split("/")
         height_map = os.path.join(*s[1:])
-
-        if os.path.isfile(os.path.join(cfg['out_dir'],vrt_row[row]['vrt_dir'],height_map)):
-            files_to_remove.append(os.path.join(cfg['out_dir'],vrt_row[row]['vrt_dir'],height_map))
-            vrt_row[row]['vrt_body']+="\t\t<SimpleSource>\n"
-            vrt_row[row]['vrt_body']+="\t\t\t<SourceFilename relativeToVRT=\"1\">%s</SourceFilename>\n" % height_map
-            vrt_row[row]['vrt_body']+="\t\t\t<SourceBand>1</SourceBand>\n"
-            vrt_row[row]['vrt_body']+="\t\t\t<SrcRect xOff=\"%i\" yOff=\"%i\" xSize=\"%i\" ySize=\"%i\"/>\n" % (0, 0, tw/z, th/z)
-            vrt_row[row]['vrt_body']+="\t\t\t<DstRect xOff=\"%i\" yOff=\"%i\" xSize=\"%i\" ySize=\"%i\"/>\n" % (col/z, 0, tw/z, th/z)
-            vrt_row[row]['vrt_body']+="\t\t</SimpleSource>\n"
-
-    vrtfilename = fout
+        
+        vrt_row.setdefault(row,{'vrt_body' : {},'vrt_dir' : tile_dir.split('/')[0]})
+        
+        for bandid in xrange(1,nbch+1):
+
+            vrt_row[row]['vrt_body'].setdefault(bandid,"")
+
+            if os.path.isfile(os.path.join(cfg['out_dir'],vrt_row[row]['vrt_dir'],height_map)):
+                files_to_remove.append(os.path.join(cfg['out_dir'],vrt_row[row]['vrt_dir'],height_map))
+                vrt_row[row]['vrt_body'][bandid]+="\t\t<SimpleSource>\n"
+                vrt_row[row]['vrt_body'][bandid]+="\t\t\t<SourceFilename relativeToVRT=\"1\">%s</SourceFilename>\n" % height_map
+                vrt_row[row]['vrt_body'][bandid]+="\t\t\t<SourceBand>%i</SourceBand>\n" % bandid
+                vrt_row[row]['vrt_body'][bandid]+="\t\t\t<SrcRect xOff=\"%i\" yOff=\"%i\" xSize=\"%i\" ySize=\"%i\"/>\n" % (0, 0, tw/z, th/z)
+                vrt_row[row]['vrt_body'][bandid]+="\t\t\t<DstRect xOff=\"%i\" yOff=\"%i\" xSize=\"%i\" ySize=\"%i\"/>\n" % (col/z, 0, tw/z, th/z)
+                vrt_row[row]['vrt_body'][bandid]+="\t\t</SimpleSource>\n"
+
+
+    # First, write row vrt file
+    for row,vrt_data in vrt_row.iteritems():
+        row_vrt_filename = os.path.join(cfg['out_dir'],vrt_data['vrt_dir'],os.path.basename(vrtfilename))
+        files_to_remove.append(row_vrt_filename)
+        tmp_vrt_file = open(row_vrt_filename,'w')
+        
+        tmp_vrt_file.write("<VRTDataset rasterXSize=\"%i\" rasterYSize=\"%i\">\n" % (w/z,th/z))
+        for bandid in xrange(1,nbch+1):
+            tmp_vrt_file.write("\t<VRTRasterBand dataType=\"Float32\" band=\"%i\">\n" % bandid)
+            tmp_vrt_file.write(vrt_data['vrt_body'][bandid])
+            tmp_vrt_file.write("\t</VRTRasterBand>\n")
+        tmp_vrt_file.write("</VRTDataset>\n")
+        tmp_vrt_file.close()
+            
+    # Next, write entry in final vrt file        
     vrtfile = open(vrtfilename, 'w')
     vrtfile.write("<VRTDataset rasterXSize=\"%i\" rasterYSize=\"%i\">\n" % (w/z,h/z))
-    vrtfile.write("\t<VRTRasterBand dataType=\"Float32\" band=\"1\">\n")
-    vrtfile.write("\t\t<ColorInterp>Gray</ColorInterp>\n")
-    
-    
-    for row,vrt_data in vrt_row.iteritems():
-        # First, write row vrt file
-        col_vrt_filename = os.path.join(cfg['out_dir'],vrt_data['vrt_dir'],os.path.basename(vrtfilename))
-        files_to_remove.append(col_vrt_filename)
-        tmp_vrt_file = open(col_vrt_filename,'w')
-        tmp_vrt_file.write("<VRTDataset rasterXSize=\"%i\" rasterYSize=\"%i\">\n" % (w/z,
-                                                                            th/z))
-        tmp_vrt_file.write("\t<VRTRasterBand dataType=\"Float32\" band=\"1\">\n")
-        tmp_vrt_file.write("\t\t<ColorInterp>Gray</ColorInterp>\n")
-        tmp_vrt_file.write(vrt_data['vrt_body'])
-        tmp_vrt_file.write("\t</VRTRasterBand>\n")
-        tmp_vrt_file.write("</VRTDataset>\n")
-        tmp_vrt_file.close()
-                
-        # Next, write entry in final vrt file
-        vrtfile.write("\t\t<SimpleSource>\n")
-        vrtfile.write("\t\t\t<SourceFilename relativeToVRT=\"1\">%s</SourceFilename>\n" % os.path.join(vrt_data['vrt_dir'],os.path.basename(vrtfilename)))
-        vrtfile.write("\t\t\t<SourceBand>1</SourceBand>\n")
-        vrtfile.write("\t\t\t<SrcRect xOff=\"%i\" yOff=\"%i\" xSize=\"%i\" ySize=\"%i\"/>\n" % (0, 0, w/z, th/z))
-        vrtfile.write("\t\t\t<DstRect xOff=\"%i\" yOff=\"%i\" xSize=\"%i\" ySize=\"%i\"/>\n" % (0, row/z, w/z, th/z))
-        vrtfile.write("\t\t</SimpleSource>\n")
-
-    vrtfile.write("\t</VRTRasterBand>\n")
->>>>>>> 676c019d
+    for bandid in xrange(1,nbch+1):
+        vrtfile.write("\t<VRTRasterBand dataType=\"Float32\" band=\"%i\">\n" % bandid)
+        
+        for row,vrt_data in vrt_row.iteritems():                
+            vrtfile.write("\t\t<SimpleSource>\n")
+            vrtfile.write("\t\t\t<SourceFilename relativeToVRT=\"1\">%s</SourceFilename>\n" % os.path.join(vrt_data['vrt_dir'],os.path.basename(vrtfilename)))
+            vrtfile.write("\t\t\t<SourceBand>%i</SourceBand>\n" % bandid)
+            vrtfile.write("\t\t\t<SrcRect xOff=\"%i\" yOff=\"%i\" xSize=\"%i\" ySize=\"%i\"/>\n" % (0, 0, w/z, th/z))
+            vrtfile.write("\t\t\t<DstRect xOff=\"%i\" yOff=\"%i\" xSize=\"%i\" ySize=\"%i\"/>\n" % (0, row/z, w/z, th/z))
+            vrtfile.write("\t\t</SimpleSource>\n")
+
+        vrtfile.write("\t</VRTRasterBand>\n")
     vrtfile.write("</VRTDataset>\n")
-    
     vrtfile.close()
 
-<<<<<<< HEAD
-=======
     if cfg['vrt_to_tiff']:
         common.run('gdal_translate %s %s' % (vrtfilename, os.path.splitext(vrtfilename)[0]+".tif"))
 
         if cfg['clean_intermediate']:
             for f in files_to_remove:
                 common.remove_if_exists(f)
->>>>>>> 676c019d
     return
+
 
 
 def mosaic(fout, w, h, list_tiles, tw, th, ov):
