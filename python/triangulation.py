# Copyright (C) 2013, Carlo de Franchis <carlodef@gmail.com>
# Copyright (C) 2013, Gabriele Facciolo <gfacciol@gmail.com>


import os
import sys
import numpy as np

import common
from config import cfg


def compute_height_map(rpc1, rpc2, H1, H2, disp, mask, height, rpc_err, A=None):
    """
    Computes a height map from a disparity map, using rpc.

    Args:
        rpc1, rpc2: paths to the xml files
        H1, H2: path to txt files containing two 3x3 numpy arrays defining
            the rectifying homographies
        disp, mask: paths to the diparity and mask maps
        height: path to the output height map
        rpc_err: path to the output rpc_error of triangulation
        A (optional): pointing correction matrix for im2
    """
    if A is not None:
        HH2 = common.tmpfile('.txt')
        np.savetxt(HH2, np.dot(np.loadtxt(H2), np.linalg.inv(A)))
    else:
        HH2 = H2

    common.run("disp_to_h %s %s %s %s %s %s %s %s" % (rpc1, rpc2, H1, HH2, disp,
                                                      mask, height, rpc_err))
    return


def transfer_map(in_map, H, x, y, w, h, zoom, out_map):
    """
    Transfer the heights computed on the rectified grid to the original
    Pleiades image grid.

    Args:
        in_map: path to the input map, usually a height map or a mask, sampled
            on the rectified grid
        H: path to txt file containing a numpy 3x3 array representing the
            rectifying homography
        x, y, w, h: four integers defining the rectangular ROI in the original
            image. (x, y) is the top-left corner, and (w, h) are the dimensions
            of the rectangle.
        zoom: zoom factor (usually 1, 2 or 4) used to produce the input height
            map
        out_map: path to the output map
    """
    # write the inverse of the resampling transform matrix. In brief it is:
    # homography * translation * zoom
    # This matrix transports the coordinates of the original cropped and
    # zoomed grid (the one desired for out_height) to the rectified cropped and
    # zoomed grid (the one we have for height)
    Z = np.diag([zoom, zoom, 1])
    A = common.matrix_translation(x, y)
    HH = np.dot(np.loadtxt(H), np.dot(A, Z))

    # apply the homography
    # write the 9 coefficients of the homography to a string, then call synflow
    # to produce the flow, then backflow to apply it
    # zero:256x256 is the iio way to create a 256x256 image filled with zeros
    hij = ' '.join(['%r' % num for num in HH.flatten()])
    common.run('synflow hom "%s" zero:%dx%d /dev/null - | BILINEAR=1 backflow - %s %s' % (
        hij, w/zoom, h/zoom, in_map, out_map))

    # w and h, provided by the s2p.process_pair_single_tile function, are
    # always multiples of zoom.

    # replace the -inf with nan in the heights map, because colormesh filter
    # out nans but not infs
    # implements: if isinf(x) then nan, else x
    # common.run('plambda %s "x isinf nan x if" > %s' % (tmp_h, out_height))


def compute_dem(out, x, y, w, h, z, rpc1, rpc2, H1, H2, disp, mask, rpc_err,
                A=None):
    """
    Computes an altitude map, on the grid of the original reference image, from
    a disparity map given on the grid of the rectified reference image.

    Args:
        out: path to the output file
        x, y, w, h: four integers defining the rectangular ROI in the original
            image. (x, y) is the top-left corner, and (w, h) are the dimensions
            of the rectangle.
        z: zoom factor (usually 1, 2 or 4) used to produce the input disparity
            map
        rpc1, rpc2: paths to the xml files
        H1, H2: path to txt files containing two 3x3 numpy arrays defining
            the rectifying homographies
        disp, mask: paths to the diparity and mask maps
        rpc_err: path to the output rpc_error of triangulation
        A (optional): pointing correction matrix for im2

    Returns:
        nothing
    """
    out_dir = os.path.dirname(out)

    # redirect stdout and stderr to log file, in append mode
    if not cfg['debug']:
        fout = open('%s/stdout.log' % out_dir, 'a', 0)  # '0' for no buffering
        sys.stdout = fout
        sys.stderr = fout

    tmp = common.tmpfile('.tif')
    compute_height_map(rpc1, rpc2, H1, H2, disp, mask, tmp, rpc_err, A)
    transfer_map(tmp, H1, x, y, w, h, z, out)

    # close logs
    if not cfg['debug']:
        sys.stdout = sys.__stdout__
        sys.stderr = sys.__stderr__
        fout.close()

<<<<<<< HEAD

def compute_ply(out, rpc1, rpc2, H1, H2, disp, mask, img, A=None):
    """
    Computes a 3D point cloud from a disparity map.

    Args:
        out: path to the output ply file
        rpc1, rpc2: paths to the xml files
        H1, H2: path to txt files containing two 3x3 numpy arrays defining
            the rectifying homographies
        disp, mask: paths to the diparity and mask maps
        img: path to the png image containing the colors
        A (optional): pointing correction matrix for im2
    """
    # redirect stdout and stderr to log file
    if not cfg['debug']:
        log_file = '%s/stdout.log' % os.path.dirname(out)
        fout = open(log_file, 'a', 0)  # 'a' for append, 0 for no buffering
        sys.stdout = fout
        sys.stderr = fout

    # apply correction matrix
    if A is not None:
        HH2 = '%s/H_sec_corrected.txt' % os.path.dirname(out)
        np.savetxt(HH2, np.dot(np.loadtxt(H2), np.linalg.inv(A)))
    else:
        HH2 = H2

    # do the job
    common.run("disp2ply %s %s %s %s %s %s %s %s" % (out, disp,  mask, H1, HH2,
                                                     rpc1, rpc2, img))
    # close logs
    if not cfg['debug']:
        sys.stdout = sys.__stdout__
        sys.stderr = sys.__stderr__
        fout.close()

    return

=======
>>>>>>> d89db46e

def colorize(crop_panchro, im_color, x, y, zoom, out_colorized):
    """
    Colorizes a Pleiades gray crop using low-resolution color information.

    Args:
        crop_panchro: path to the panchro (ie gray) crop
        im_color: path to the full color image (tiff or jp2)
        x, y: coordinates of the top-left corner of crop_panchro, in the full
            Pleiade image frame.
        zoom: subsampling zoom-factor that was used to generate crop_panchro
        out_colorized: path to the output file
    """
    # 1. Get a translated and zoomed crop from the color image. It has to be
    # sampled on exactly the same grid as the panchro crop.
    # To do that we compose the translation + zoom transformation with a 4x
    # zoom (because color pleiades images have 4x lower resolution).  There is
    # also a small horizontal translation (4 pixels at the panchro resolution)
    # The resulting transformation is the composition of:
    #   translation (-1 - x/4, -y/4)
    #   zoom 4/z
    w, h = common.image_size_tiffinfo(crop_panchro)
    xx = np.floor(x / 4.0) + 1
    yy = np.floor(y / 4.0)
    ww = np.ceil((x + w * zoom) / 4.0) - xx + 1
    hh = np.ceil((y + h * zoom) / 4.0) - yy
    crop_ms = common.image_crop_TIFF(im_color, xx, yy, ww, hh)
    crop_ms = common.image_zoom_gdal(crop_ms, zoom/4.0)
    # crop_ms = common.image_safe_zoom_fft(crop_ms, zoom/4.0)

    # crop the crop_ms image to remove the extra-pixels due to the integer crop
    # followed by zoom
    x0 = x - 4*xx
    y0 = y - 4*yy
    crop_ms = common.image_crop_TIFF(crop_ms, x0, y0, w, h)
    assert(common.image_size_gdal(crop_panchro) == common.image_size_gdal(crop_ms))

    # convert rgbi to rgb and requantify between 0 and 255
    crop_rgb = common.rgbi_to_rgb(crop_ms)
    # rgb      = common.image_qeasy(crop_rgb, 300, 3000)
    # panchro  = common.image_qeasy(crop_panchro, 300, 3000)
    rgb = common.image_qauto_gdal(crop_rgb)
    panchro = common.image_qauto_gdal(crop_panchro)

    # 2. Combine linearly the intensity and the color to obtain the result
    common.run('plambda %s %s "dup split + + / *" | qeasy 0 85 - %s' % (panchro,
                                                                        rgb,
                                                                        out_colorized))
    return


def compute_point_cloud(crop_colorized, heights, rpc, H, cloud, off_x=0,
                        off_y=0, ascii_ply=False, with_normals=False):
    """
    Computes a color point cloud from a height map.

    Args:
        crop_colorized: path to a colorized crop of a Pleiades image
        heights: height map, sampled on the same grid as the crop_colorized
            image. In particular, its size is the same as crop_colorized.
        rpc: path to xml file containing RPC data for the current Pleiade image
        H: path to the file containing the coefficients of the homography
            transforming the coordinates system of the original full size image
            into the coordinates system of the crop we are dealing with.
        cloud: path to the output points cloud (ply format)
        off_{x,y} (optional, default 0): coordinates of the point we want to
            use as origin in the local coordinate system of the computed cloud
        ascii_ply (optional, default false): boolean flag to tell if the output
            ply file should be encoded in plain text (ascii).
    """
    hom = np.loadtxt(H)
    hij = ' '.join(['%f' % x for x in hom.flatten()])
    asc = "--ascii" if ascii_ply else ""
    nrm = "--with-normals" if with_normals else ""
    common.run("colormesh %s %s %s %s -h \"%s\" --offset_x %d --offset y %d %s %s" % (
        cloud, heights, rpc, crop_colorized, hij, off_x, off_y, asc, nrm))

    # if LidarViewer is installed, convert the point cloud to its format
    # this is useful for huge point clouds
    if common.which('LidarPreprocessor'):
        cloud_lidar_viewer = "%s.lidar_viewer" % os.path.splitext(cloud)[0]
        common.run("LidarPreprocessor %s -o %s" % (cloud, cloud_lidar_viewer))
    return<|MERGE_RESOLUTION|>--- conflicted
+++ resolved
@@ -118,7 +118,6 @@
         sys.stderr = sys.__stderr__
         fout.close()
 
-<<<<<<< HEAD
 
 def compute_ply(out, rpc1, rpc2, H1, H2, disp, mask, img, A=None):
     """
@@ -158,8 +157,6 @@
 
     return
 
-=======
->>>>>>> d89db46e
 
 def colorize(crop_panchro, im_color, x, y, zoom, out_colorized):
     """
@@ -195,7 +192,8 @@
     x0 = x - 4*xx
     y0 = y - 4*yy
     crop_ms = common.image_crop_TIFF(crop_ms, x0, y0, w, h)
-    assert(common.image_size_gdal(crop_panchro) == common.image_size_gdal(crop_ms))
+    assert(common.image_size_gdal(crop_panchro) ==
+           common.image_size_gdal(crop_ms))
 
     # convert rgbi to rgb and requantify between 0 and 255
     crop_rgb = common.rgbi_to_rgb(crop_ms)
@@ -205,14 +203,13 @@
     panchro = common.image_qauto_gdal(crop_panchro)
 
     # 2. Combine linearly the intensity and the color to obtain the result
-    common.run('plambda %s %s "dup split + + / *" | qeasy 0 85 - %s' % (panchro,
-                                                                        rgb,
-                                                                        out_colorized))
+    common.run('plambda %s %s "dup split + + / *" | qeasy 0 85 - %s' % (
+        panchro, rgb, out_colorized))
     return
 
 
-def compute_point_cloud(crop_colorized, heights, rpc, H, cloud, off_x=0,
-                        off_y=0, ascii_ply=False, with_normals=False):
+def compute_point_cloud(crop_colorized, heights, rpc, H, cloud, off_x=None,
+                        off_y=None, ascii_ply=False, with_normals=False):
     """
     Computes a color point cloud from a height map.
 
@@ -225,7 +222,7 @@
             transforming the coordinates system of the original full size image
             into the coordinates system of the crop we are dealing with.
         cloud: path to the output points cloud (ply format)
-        off_{x,y} (optional, default 0): coordinates of the point we want to
+        off_{x,y} (optional, default None): coordinates of the point we want to
             use as origin in the local coordinate system of the computed cloud
         ascii_ply (optional, default false): boolean flag to tell if the output
             ply file should be encoded in plain text (ascii).
@@ -234,8 +231,14 @@
     hij = ' '.join(['%f' % x for x in hom.flatten()])
     asc = "--ascii" if ascii_ply else ""
     nrm = "--with-normals" if with_normals else ""
-    common.run("colormesh %s %s %s %s -h \"%s\" --offset_x %d --offset y %d %s %s" % (
-        cloud, heights, rpc, crop_colorized, hij, off_x, off_y, asc, nrm))
+    command = "colormesh %s %s %s %s -h \"%s\" %s %s" % (cloud, heights, rpc,
+                                                         crop_colorized, hij,
+                                                         asc, nrm)
+    if off_x:
+        command += " --offset_x %d" % off_x
+    if off_y:
+        command += " --offset_y %d" % off_y
+    common.run(command)
 
     # if LidarViewer is installed, convert the point cloud to its format
     # this is useful for huge point clouds
