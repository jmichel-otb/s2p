--- conflicted
+++ resolved
@@ -216,18 +216,6 @@
 
         # finalization
         height_maps = []
-<<<<<<< HEAD
-        
-        for i in range(1,nb_pairs+1):
-            if not os.path.isfile(os.path.join(tile_dir, 'pair_%d' % i, 'this_tile_is_masked.txt')):
-                height_maps.append(os.path.join(tile_dir, 'pair_%d' % i, 'height_map.tif'))
-        process.finalize_tile(tile_info, height_maps)
-        
-        # ply extrema
-        out_extrema_dir = os.path.join(tile_dir,'plyextrema.txt')
-        common.run("plyextrema %s %s" % (  tile_dir,
-                                           out_extrema_dir))
-=======
         for i in xrange(nb_pairs):
             if not os.path.isfile(os.path.join(tile_dir, 'pair_%d' % (i+1), 'this_tile_is_masked.txt')):
                 height_maps.append(os.path.join(tile_dir, 'pair_%d' % (i+1), 'height_map.tif'))
@@ -235,7 +223,6 @@
         
         # ply extrema
         common.run("plyextrema {} {}".format(tile_dir, os.path.join(tile_dir, 'plyextrema.txt')))
->>>>>>> e26d4ec7
 
     except Exception:
         print("Exception in processing tile:")
@@ -296,7 +283,6 @@
     
     # horizontal cuts
     ymin = global_ymin + current_tile*tile_y_size
-<<<<<<< HEAD
     ymax = ymin + tile_y_size + 2*cfg['dsm_radius']*cfg['dsm_resolution']
     
     flags={}
@@ -315,12 +301,6 @@
         common.run("plytodsm %s %s %f %s %s %f %f %f %f" % ( 
                                                  flag,
                                                  radius,
-=======
-    ymax = ymin + tile_y_size
-    
-    if (ymax <= global_ymax):
-        common.run("plytodsm %f %s %s %f %f %f %f" % ( 
->>>>>>> e26d4ec7
                                                  cfg['dsm_resolution'], 
                                                  out_dsm, 
                                                  list_of_tiles_dir,
@@ -465,11 +445,7 @@
     
     if step in [2,4]:           #preprocessing, processing
         f = open(os.path.join(cfg['out_dir'],filename),'w')
-<<<<<<< HEAD
         for tile in tiles_full_info:
-=======
-        for tile in tilesFullInfo:
->>>>>>> e26d4ec7
             tile_dir = tile['directory']
             f.write(tile_dir + ' ' + str(step) + '\n')
         f.close()
@@ -504,11 +480,8 @@
         value is None. In that case all the steps are run.
     """    
 
-<<<<<<< HEAD
     print_elapsed_time.t0 = datetime.datetime.now()
 
-=======
->>>>>>> e26d4ec7
     if clusterMode == 'list_jobs':
         list_jobs(config_file, step)
     elif clusterMode == 'job':
@@ -521,11 +494,7 @@
         # initialization (has to be done whatever the queried steps)
         initialization.init_dirs_srtm(config_file)
         tiles_full_info = initialization.init_tiles_full_info(config_file)
-<<<<<<< HEAD
-        
-=======
-        print_elapsed_time.t0 = datetime.datetime.now()
->>>>>>> e26d4ec7
+        
 
         # multiprocessing setup
         nb_workers = multiprocessing.cpu_count()  # nb of available cores
@@ -551,15 +520,11 @@
         if 4 in steps:
             print '\nprocessing tiles...'
             show_progress.total = len(tiles_full_info)
-<<<<<<< HEAD
-            launch_parallel_calls(process_tile, tiles_full_info, nb_workers)
-=======
             utm_zone = rpc_utils.utm_zone(cfg['images'][0]['rpc'],
                                           *[cfg['roi'][v] for v in ['x', 'y',
                                                                     'w', 'h']])
             launch_parallel_calls(process_tile, tiles_full_info, nb_workers,
                                   extra_args=(utm_zone,))
->>>>>>> e26d4ec7
             print_elapsed_time()
            
         if 5 in steps:
