--- conflicted
+++ resolved
@@ -222,13 +222,8 @@
             print '\ttriangulating tile %d %d...' % (col, row)
             process.triangulate(tile_info, None)
 
-
         # finalization
         process.finalize_tile(tile_info, cfg['utm_zone'])
-<<<<<<< HEAD
-
-=======
->>>>>>> 8583e947
 
         # ply extrema
         common.run("plyextrema {} {}".format(tile_dir, os.path.join(tile_dir, 'plyextrema.txt')))
