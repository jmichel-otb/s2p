--- conflicted
+++ resolved
@@ -301,7 +301,7 @@
         extremaxy = cfg['global_extent']
 
     global_xmin,global_xmax,global_ymin,global_ymax = extremaxy
-<<<<<<< HEAD
+
     global_xmin = np.floor(global_xmin)
     global_xmax = np.ceil(global_xmax)
     global_ymin = np.floor(global_ymin)
@@ -317,15 +317,7 @@
     
     if (current_tile == number_of_tiles-1):
         height_pix = height_pix + residual_rows
-=======
-
-    global_y_diff = global_ymax-global_ymin
-    tile_y_size = (global_y_diff)/(number_of_tiles)
-
-    # horizontal cuts
-    ymin = global_ymin + current_tile*tile_y_size
-    ymax = ymin + tile_y_size
->>>>>>> 89cc86d6
+
 
     # cutting info
     x, y, w, h, z, ov, tw, th, nb_pairs = initialization.cutting(config_file)
