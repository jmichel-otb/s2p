--- conflicted
+++ resolved
@@ -491,10 +491,6 @@
         # initialization (has to be done whatever the queried steps)
         initialization.init_dirs_srtm(config_file)
         tiles_full_info = initialization.init_tiles_full_info(config_file)
-<<<<<<< HEAD
-        
-=======
->>>>>>> a2a767ac
 
         # multiprocessing setup
         nb_workers = multiprocessing.cpu_count()  # nb of available cores
