#!/usr/bin/env python

# s2p - Satellite Stereo Pipeline
# Copyright (C) 2015, Carlo de Franchis <carlo.de-franchis@polytechnique.org>
# Copyright (C) 2015, Gabriele Facciolo <facciolo@cmla.ens-cachan.fr>
# Copyright (C) 2015, Enric Meinhardt <enric.meinhardt@cmla.ens-cachan.fr>
# Copyright (C) 2015, Julien Michel <julien.michel@cnes.fr>

# This program is free software: you can redistribute it and/or modify
# it under the terms of the GNU Affero General Public License as published
# by the Free Software Foundation, either version 3 of the License, or
# (at your option) any later version.
#
# This program is distributed in the hope that it will be useful,
# but WITHOUT ANY WARRANTY; without even the implied warranty of
# MERCHANTABILITY or FITNESS FOR A PARTICULAR PURPOSE.  See the
# GNU Affero General Public License for more details.
#
# You should have received a copy of the GNU Affero General Public License
# along with this program.  If not, see <http://www.gnu.org/licenses/>.

import sys
import shutil
import os.path
import datetime
import traceback
import numpy as np
import multiprocessing

from python.config import cfg
from python import common
from python import rpc_utils
from python import initialization
from python import preprocess
from python import globalvalues
from python import process
from python import globalfinalization


def show_progress(a):
    """
    Print the number of tiles that have been processed.

    Args:
        a: useless argument, but since this function is used as a callback by
            apply_async, it has to take one argument.
    """
    show_progress.counter += 1
    status = "done {:{fill}{width}} / {} tiles".format(show_progress.counter,
                                                       show_progress.total,
                                                       fill='',
                                                       width=len(str(show_progress.total)))
    if show_progress.counter < show_progress.total:
        status += chr(8) * len(status)
    else:
        status += '\n'
    sys.stdout.write(status)
    sys.stdout.flush()


def print_elapsed_time(since_first_call=False):
    """
    Print the elapsed time since the last call or since the first call.

    Args:
        since_first_call:
    """
    t2 = datetime.datetime.now()
    if since_first_call:
        print "Total elapsed time:", t2 - print_elapsed_time.t0
    else:
        try:
            print "Elapsed time:", t2 - print_elapsed_time.t1
        except AttributeError:
            print t2 - print_elapsed_time.t0
    print_elapsed_time.t1 = t2


def preprocess_tile(tile_info):
    """
    Compute pointing corrections and extrema intensities for a single tile.

    Args:
        tile_info: dictionary containing all the information needed to process a
            tile.
    """
    # create output directory for the tile
    tile_dir = tile_info['directory']
    if not os.path.exists(tile_dir):
        os.makedirs(tile_dir)

    # redirect stdout and stderr to log file
    if not cfg['debug']:
        fout = open(os.path.join(tile_dir, 'stdout.log'), 'w', 0)
        # the last arg '0' is for no buffering
        sys.stdout = fout
        sys.stderr = fout

    try:
        preprocess.pointing_correction(tile_info)
        preprocess.minmax_color_on_tile(tile_info)
    except Exception:
        print("Exception in preprocessing tile:")
        traceback.print_exc()
        raise

    # close logs
    common.garbage_cleanup()
    if not cfg['debug']:
        sys.stdout = sys.__stdout__
        sys.stderr = sys.__stderr__
        fout.close()


def global_values(tiles_full_info):
    """
    Compute the global pointing correction and extrema intensities for the ROI.
    """
    globalvalues.pointing_correction(tiles_full_info)
    globalvalues.minmax_intensities(tiles_full_info)


def process_tile_pair(tile_info, pair_id):
    """
    Process a pair of images on a given tile.

    It includes rectification, disparity estimation and triangulation.

    Args:
        tile_info: dictionary containing all the information needed to process a
            tile.
        pair_id: index of the pair to process
    """
    # read all the information
    tile_dir = tile_info['directory']
    col, row, tw, th = tile_info['coordinates']
    images = cfg['images']
    cld_msk = cfg['images'][0]['cld']
    roi_msk = cfg['images'][0]['roi']

    img1, rpc1 = images[0]['img'], images[0]['rpc']
    img2, rpc2 = images[pair_id]['img'], images[pair_id]['rpc']

    out_dir = os.path.join(tile_dir, 'pair_%d' % pair_id)

    
    
    A_global = os.path.join(cfg['out_dir'],
                            'global_pointing_pair_%d.txt' % pair_id)

    print 'processing tile %d %d...' % (col, row)

    # check that the tile is not masked
    if os.path.isfile(os.path.join(out_dir, 'this_tile_is_masked.txt')):
        print 'tile %s already masked, skip' % out_dir
        return
    
    # rectification
    if (cfg['skip_existing'] and
        os.path.isfile(os.path.join(out_dir, 'disp_min_max.txt')) and
        os.path.isfile(os.path.join(out_dir, 'rectified_ref.tif')) and
        os.path.isfile(os.path.join(out_dir, 'rectified_sec.tif'))):
        print '\trectification on tile %d %d (pair %d) already done, skip' % (col, row, pair_id)
    else:
        print '\trectifying tile %d %d (pair %d)...' % (col, row, pair_id)
        process.rectify(out_dir, np.loadtxt(A_global), img1, rpc1,
                        img2, rpc2, col, row, tw, th, None, cld_msk,
                        roi_msk)

    # disparity estimation
    if (cfg['skip_existing'] and
        os.path.isfile(os.path.join(out_dir, 'rectified_mask.png')) and
        os.path.isfile(os.path.join(out_dir, 'rectified_disp.tif'))):
        print '\tdisparity estimation on tile %d %d (pair %d) already done, skip' % (col, row, pair_id)
    else:
        print '\testimating disparity on tile %d %d (pair %d)...' % (col, row, pair_id)
        process.disparity(out_dir, img1, rpc1, img2, rpc2, col, row,
                          tw, th, None, cld_msk, roi_msk)

    # triangulation
    if (cfg['skip_existing'] and
        os.path.isfile(os.path.join(out_dir, 'height_map.tif'))):
        print '\ttriangulation on tile %d %d (pair %d) already done, skip' % (col, row, pair_id)
    else:
        print '\ttriangulating tile %d %d (pair %d)...' % (col, row, pair_id)
        process.triangulate(out_dir, img1, rpc1, img2, rpc2, col,
                            row, tw, th, None, cld_msk, roi_msk,
                            np.loadtxt(A_global))


def process_tile(tile_info, utm_zone=None):
    """
    Process a tile by merging the height maps computed for each image pair.

    Args:
        tile_info: a dictionary that provides all you need to process a tile
    """
    tile_dir = tile_info['directory']

    # redirect stdout and stderr to log file
    if not cfg['debug']:
        fout = open('%s/stdout.log' % tile_dir, 'a', 0)  # '0' for no buffering
        sys.stdout = fout
        sys.stderr = fout

    try:
        # check that the tile is not masked
        if os.path.isfile(os.path.join(tile_dir, 'this_tile_is_masked.txt')):
            print 'tile %s already masked, skip' % tile_dir
            return

        # process each pair to get a height map
        nb_pairs = tile_info['number_of_pairs']
        for pair_id in range(1, nb_pairs + 1):
            process_tile_pair(tile_info, pair_id)

        # finalization
        height_maps = []
<<<<<<< HEAD
        for i in xrange(nb_pairs):
            if not os.path.isfile(os.path.join(tile_dir, 'pair_%d' % (i+1), 'this_tile_is_masked.txt')):
                height_maps.append(os.path.join(tile_dir, 'pair_%d' % (i+1), 'height_map.tif'))
        process.finalize_tile(tile_info, height_maps, utm_zone)
=======
        
        for i in range(1,nb_pairs+1):
            if not os.path.isfile(os.path.join(tile_dir, 'pair_%d' % i, 'this_tile_is_masked.txt')):
                height_maps.append(os.path.join(tile_dir, 'pair_%d' % i, 'height_map.tif'))
        process.finalize_tile(tile_info, height_maps)
>>>>>>> 98c15a98
        
        # ply extrema
        common.run("plyextrema {} {}".format(tile_dir, os.path.join(tile_dir, 'plyextrema.txt')))

    except Exception:
        print("Exception in processing tile:")
        traceback.print_exc()
        raise

    # close logs
    common.garbage_cleanup()
    if not cfg['debug']:
        sys.stdout = sys.__stdout__
        sys.stderr = sys.__stderr__
        fout.close()


def global_extent(tiles_full_info):
    """
    Compute the global extent from the extrema of each ply file
    """
    xmin,xmax,ymin,ymax = float('inf'),-float('inf'),float('inf'),-float('inf')
    
    for tile in tiles_full_info:
        plyextrema_file = os.path.join(tile['directory'],
                                         'plyextrema.txt')
                                         
        if (os.path.exists(plyextrema_file)):
            extremaxy = np.loadtxt(plyextrema_file)
                
            xmin=min(xmin,extremaxy[0])
            xmax=max(xmax,extremaxy[1])
            ymin=min(ymin,extremaxy[2])
            ymax=max(ymax,extremaxy[3])
        
    global_extent = [xmin,xmax,ymin,ymax]
    np.savetxt(os.path.join(cfg['out_dir'], 'global_extent.txt'), global_extent,
               fmt='%6.3f') 


def compute_dsm(args):
    """
    Compute the DSMs

    Args: 
         - args  ( <==> [number_of_tiles,current_tile])
    """
    list_of_tiles_dir = os.path.join(cfg['out_dir'],'list_of_tiles.txt')
   
    number_of_tiles,current_tile = args
    
    dsm_dir = os.path.join(cfg['out_dir'],'dsm')
    out_dsm = os.path.join(dsm_dir,'dsm_%d.tif' % (current_tile) )
    
    extremaxy = np.loadtxt(os.path.join(cfg['out_dir'], 'global_extent.txt'))
    
    global_xmin,global_xmax,global_ymin,global_ymax = extremaxy
    
    global_y_diff = global_ymax-global_ymin
    tile_y_size = (global_y_diff)/(number_of_tiles)
    
    # horizontal cuts
    ymin = global_ymin + current_tile*tile_y_size
    ymax = ymin + tile_y_size
    
    if (ymax <= global_ymax):
        common.run("plytodsm %f %s %s %f %f %f %f" % ( 
                                                 cfg['dsm_resolution'], 
                                                 out_dsm, 
                                                 list_of_tiles_dir,
                                                 global_xmin,
                                                 global_xmax,
                                                 ymin,
                                                 ymax))
                                                 
                                             
def global_finalization(tiles_full_info):
    """
    Produce a single height map, DSM and point cloud for the whole ROI.

    The height maps associated to each pair, as well as the height map obtained
    by merging all the pairs, are stored as VRT files. The final DSM is obtained
    by projecting the 3D points from the ply files obtained on each tile. The
    final point cloud is obtained as the union of all the locally merged point
    clouds, in the LidarViewer format.

    Args:
        tiles_full_info: dictionary providing all the information about the
            processed tiles
    """
    globalfinalization.write_vrt_files(tiles_full_info)
    globalfinalization.write_dsm(tiles_full_info)

    # whole point cloud (LidarViewer format)
    if common.which('LidarPreprocessor'):
        out = os.path.join(cfg['out_dir'], 'cloud.lidar_viewer')
        plys = []
        for tile_info in tiles_full_info:
            plys.append(os.path.join(os.path.abspath(tile_info['directory']),
                                     'cloud.ply'))
        globalfinalization.lidar_preprocessor(out, plys)

    # copy RPC xml files in the output directory
    for img in cfg['images']:
        shutil.copy2(img['rpc'], cfg['out_dir'])       

def launch_parallel_calls(fun, list_of_args, nb_workers, extra_args=None):
    """
    Run a function several times in parallel with different given inputs.

    Args:
        fun: function to be called several times in parallel.
        list_of_args: list of (first positional) arguments passed to fun, one
            per call
        nb_workers: number of calls run simultaneously
        extra_args (optional, default is None): tuple containing extra arguments
            to be passed to fun (same value for all calls)
    """
    results = []
    show_progress.counter = 0
    pool = multiprocessing.Pool(nb_workers)
    for x in list_of_args:
        args = (x,) + extra_args if extra_args else (x,)
        results.append(pool.apply_async(fun, args=args, callback=show_progress))

    for r in results:
        try:
            r.get(3600)  # wait at most one hour per call
        except multiprocessing.TimeoutError:
            print "Timeout while running %s" % str(r)
        except common.RunFailure as e:
            print "FAILED call: ", e.args[0]["command"]
            print "\toutput: ", e.args[0]["output"]
        except ValueError as e:
            print traceback.format_exc()
            print str(r)
            pass
        except KeyboardInterrupt:
            pool.terminate()
            sys.exit(1)
        

    pool.close()
    pool.join()


def execute_job(config_file,params):
    """
    Execute a job.

    Args:
         - json config file
         - params  ( <==> [tile_dir,step,...])
    """
    tile_dir = params[0]
    step = int(params[1])
    
    tiles_full_info = initialization.init_tiles_full_info(config_file)
    
    if not (tile_dir == 'all_tiles' or 'dsm' in tile_dir ):
        for tile in tiles_full_info:
            if tile_dir == tile['directory']:
                tile_to_process = tile
                break

    try:
        
        if step == 2:#"preprocess_tiles":
            print 'preprocess_tiles on %s ...' % tile_to_process
            preprocess_tile(tile_to_process)
        
        if step == 3:#"global_values":
            print 'global values ...'
            global_values(tiles_full_info)

        if step == 4:#"process_tiles" :
            print 'process_tiles on %s ...' % tile_to_process
            process_tile(tile_to_process)
        
        if step == 5:#"global extent" :
            print 'global extent ...' 
            global_extent(tiles_full_info)
            
        if step == 6:#"compute_dsm" :
            print 'compute_dsm ...'
            current_tile=int(tile_dir.split('_')[1]) # for instance, dsm_2 becomes 2
            compute_dsm([cfg['dsm_nb_tiles'],current_tile])
            
        if step == 7:#"global_finalization":    
            print 'global finalization...'     
            global_finalization(tiles_full_info)  
                
    except KeyboardInterrupt:
        pool.terminate()
        sys.exit(1)

    except common.RunFailure as e:
        print "FAILED call: ", e.args[0]["command"]
        print "\toutput: ", e.args[0]["output"]


def list_jobs(config_file, step):

    tiles_full_info = initialization.init_tiles_full_info(config_file)
    filename = str(step) + ".jobs"

    if not (os.path.exists(cfg['out_dir'])):
        os.mkdir(cfg['out_dir'])
    
    if step in [2,4]:           #preprocessing, processing
        f = open(os.path.join(cfg['out_dir'],filename),'w')
        for tile in tiles_full_info:
            tile_dir = tile['directory']
            f.write(tile_dir + ' ' + str(step) + '\n')
        f.close()
    elif step in [3,5,7]:       # global values, global extent, finalization
        f = open(os.path.join(cfg['out_dir'],filename),'w')
        f.write('all_tiles ' + str(step) + '\n')
        f.close()
    elif step ==6 :             # compute dsm
        f = open(os.path.join(cfg['out_dir'],filename),'w')
        for i in range(cfg['dsm_nb_tiles']):
            f.write('dsm_'+ str(i) + ' ' + str(step) + '\n')
        f.close()
    else:
        print "Unkown step required: %s" % str(step)


def main(config_file, step=None, clusterMode=None, misc=None):
    """
    Launch the entire s2p pipeline with the parameters given in a json file.

    It is a succession of six steps:
        initialization
        preprocessing
        global_values
        processing
        compute dsms
        global_finalization

    Args:
        config_file: path to a json configuration file
        step: integer between 1 and 5 specifying which step to run. Default
        value is None. In that case all the steps are run.
    """    

    print_elapsed_time.t0 = datetime.datetime.now()

    if clusterMode == 'list_jobs':
        list_jobs(config_file, step)
    elif clusterMode == 'job':
        cfg['omp_num_threads'] = 1
        execute_job(config_file,misc)
    else:
        # determine which steps to run
        steps = [step] if step else [1, 2, 3, 4, 5, 6, 7]

        # initialization (has to be done whatever the queried steps)
        initialization.init_dirs_srtm(config_file)
        tiles_full_info = initialization.init_tiles_full_info(config_file)
        

        # multiprocessing setup
        nb_workers = multiprocessing.cpu_count()  # nb of available cores
        if cfg['max_nb_threads']:
            nb_workers = min(nb_workers, cfg['max_nb_threads'])

        # omp_num_threads: should not exceed nb_workers when multiplied by the
        # number of tiles
        cfg['omp_num_threads'] = max(1, int(nb_workers / len(tiles_full_info)))

        # do the job
        if 2 in steps:
            print '\npreprocessing tiles...'
            show_progress.total = len(tiles_full_info)
            launch_parallel_calls(preprocess_tile, tiles_full_info, nb_workers)
            print_elapsed_time()

        if 3 in steps:
            print '\ncomputing global values...'
            global_values(tiles_full_info)
            print_elapsed_time()

        if 4 in steps:
            print '\nprocessing tiles...'
            show_progress.total = len(tiles_full_info)
            utm_zone = rpc_utils.utm_zone(cfg['images'][0]['rpc'],
                                          *[cfg['roi'][v] for v in ['x', 'y',
                                                                    'w', 'h']])
            launch_parallel_calls(process_tile, tiles_full_info, nb_workers,
                                  extra_args=(utm_zone,))
            print_elapsed_time()
           
        if 5 in steps:
            print '\ncomputing global extent...'
            global_extent(tiles_full_info)
            print_elapsed_time()
           
        if 6 in steps:
            print '\ncompute dsm...'
            args=[]
            for i in range(cfg['dsm_nb_tiles']):
                args.append([cfg['dsm_nb_tiles'],i])
            show_progress.total = cfg['dsm_nb_tiles']
            launch_parallel_calls(compute_dsm,args,nb_workers)
            print_elapsed_time()

        if 7 in steps:
            print '\nglobal finalization...'
            global_finalization(tiles_full_info)
            print_elapsed_time()
        
    # cleanup
    print_elapsed_time(since_first_call=True)
    common.garbage_cleanup()


if __name__ == '__main__':

    error = False
    steps=[1,2,3,4,5,6,7]

    if len(sys.argv) < 2:
        error = True
        
    elif sys.argv[1].endswith(".json"):
        if len(sys.argv) == 2:
            main(sys.argv[1])
        elif len(sys.argv) == 3 and int(sys.argv[2]) in steps:
            main(sys.argv[1], int(sys.argv[2]))
        else:
            error = True
    else:  # cluster modes
        if sys.argv[1] not in ['list_jobs', 'job']:
            error = True
        else:
            if sys.argv[1] == 'list_jobs':
                if len(sys.argv) == 4 and int(sys.argv[3]) in steps:
                    main(sys.argv[2], int(sys.argv[3]), 'list_jobs')
                else:
                    error = True

            if sys.argv[1] == 'job': 
                if len(sys.argv) >= 5 and int(sys.argv[4]) in steps:
                    main(sys.argv[2], None, 'job', sys.argv[3:])
                else:
                    error = True
    if error:
        print """
        Incorrect syntax, use:
          > %s config.json [step (integer between 1 and 7)]
            1: initialization
            2: preprocessing (tilewise sift, local pointing correction)
            3: global-pointing
            4: processing (tilewise rectification, matching and triangulation)
            5: global-extent
            6: compute dsm from ply files (one per tile)
            7: finalization
            Launches the s2p pipeline.

          > %s list_jobs config.json step (integer between 2 and 7)
            Return the list of jobs for a specific step.

          > %s job config.json tile_dir step (integer between 2 and 7)
            Run a specific job defined by a json string. This mode allows to run jobs returned
            by the list_jobs running mode.


          All the parameters, paths to input and output files, are defined in
          the json configuration file.
          
        """ % (sys.argv[0], sys.argv[0], sys.argv[0])
        sys.exit(1)<|MERGE_RESOLUTION|>--- conflicted
+++ resolved
@@ -216,18 +216,10 @@
 
         # finalization
         height_maps = []
-<<<<<<< HEAD
         for i in xrange(nb_pairs):
             if not os.path.isfile(os.path.join(tile_dir, 'pair_%d' % (i+1), 'this_tile_is_masked.txt')):
                 height_maps.append(os.path.join(tile_dir, 'pair_%d' % (i+1), 'height_map.tif'))
         process.finalize_tile(tile_info, height_maps, utm_zone)
-=======
-        
-        for i in range(1,nb_pairs+1):
-            if not os.path.isfile(os.path.join(tile_dir, 'pair_%d' % i, 'this_tile_is_masked.txt')):
-                height_maps.append(os.path.join(tile_dir, 'pair_%d' % i, 'height_map.tif'))
-        process.finalize_tile(tile_info, height_maps)
->>>>>>> 98c15a98
         
         # ply extrema
         common.run("plyextrema {} {}".format(tile_dir, os.path.join(tile_dir, 'plyextrema.txt')))
