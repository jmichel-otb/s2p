#!/usr/bin/env python

# s2p - Satellite Stereo Pipeline
# Copyright (C) 2015, Carlo de Franchis <carlo.de-franchis@polytechnique.org>
# Copyright (C) 2015, Gabriele Facciolo <facciolo@cmla.ens-cachan.fr>
# Copyright (C) 2015, Enric Meinhardt <enric.meinhardt@cmla.ens-cachan.fr>
# Copyright (C) 2015, Julien Michel <julien.michel@cnes.fr>

# This program is free software: you can redistribute it and/or modify
# it under the terms of the GNU Affero General Public License as published
# by the Free Software Foundation, either version 3 of the License, or
# (at your option) any later version.
#
# This program is distributed in the hope that it will be useful,
# but WITHOUT ANY WARRANTY; without even the implied warranty of
# MERCHANTABILITY or FITNESS FOR A PARTICULAR PURPOSE.  See the
# GNU Affero General Public License for more details.
#
# You should have received a copy of the GNU Affero General Public License
# along with this program.  If not, see <http://www.gnu.org/licenses/>.

import sys
import shutil
import os.path
import datetime
import traceback
import numpy as np
import multiprocessing

from python.config import cfg
from python import common
from python import initialization
from python import preprocess
from python import globalvalues
from python import process
from python import globalfinalization


def show_progress(a):
    """
    Print the number of tiles that have been processed.

    Args:
        a: useless argument, but since this function is used as a callback by
            apply_async, it has to take one argument.
    """
    show_progress.counter += 1
    status = "done {:{fill}{width}} / {} tiles".format(show_progress.counter,
                                                       show_progress.total,
                                                       fill='',
                                                       width=len(str(show_progress.total)))
    if show_progress.counter < show_progress.total:
        status += chr(8) * len(status)
    else:
        status += '\n'
    sys.stdout.write(status)
    sys.stdout.flush()


def print_elapsed_time(since_first_call=False):
    """
    Print the elapsed time since the last call or since the first call.

    Args:
        since_first_call:
    """
    t2 = datetime.datetime.now()
    if since_first_call:
        print "Total elapsed time:", t2 - print_elapsed_time.t0
    else:
        try:
            print "Elapsed time:", t2 - print_elapsed_time.t1
        except AttributeError:
            print t2 - print_elapsed_time.t0
    print_elapsed_time.t1 = t2


def preprocess_tile(tile_info):
    """
    Compute pointing corrections and extrema intensities for a single tile.

    Args:
        tile_info: dictionary containing all the information needed to process a
            tile.
    """
    # create output directory for the tile
    tile_dir = tile_info['directory']
    if not os.path.exists(tile_dir):
        os.makedirs(tile_dir)

    # redirect stdout and stderr to log file
    if not cfg['debug']:
        fout = open(os.path.join(tile_dir, 'stdout.log'), 'w', 0)
        # the last arg '0' is for no buffering
        sys.stdout = fout
        sys.stderr = fout

    try:
        preprocess.pointing_correction(tile_info)
        preprocess.minmax_color_on_tile(tile_info)
    except Exception:
        print("Exception in preprocessing tile:")
        traceback.print_exc()
        raise

    # close logs
    common.garbage_cleanup()
    if not cfg['debug']:
        sys.stdout = sys.__stdout__
        sys.stderr = sys.__stderr__
        fout.close()


def global_values(tiles_full_info):
    """
    Compute the global pointing correction and extrema intensities for the ROI.
    """
    globalvalues.pointing_correction(tiles_full_info)
    globalvalues.minmax_intensities(tiles_full_info)


def process_tile_pair(tile_info, pair_id):
    """
    Process a pair of images on a given tile.

    It includes rectification, disparity estimation and triangulation.

    Args:
        tile_info: dictionary containing all the information needed to process a
            tile.
        pair_id: index of the pair to process
    """
    # read all the information
    tile_dir = tile_info['directory']
    col, row, tw, th = tile_info['coordinates']
    images = cfg['images']

    img1, rpc1 = images[0]['img'], images[0]['rpc']
    img2, rpc2 = images[pair_id]['img'], images[pair_id]['rpc']

    out_dir = os.path.join(tile_dir, 'pair_%d' % pair_id)



    A_global = os.path.join(cfg['out_dir'],
                            'global_pointing_pair_%d.txt' % pair_id)

    print 'processing tile %d %d...' % (col, row)

    # check that the tile is not masked
    if os.path.isfile(os.path.join(out_dir, 'this_tile_is_masked.txt')):
        print 'tile %s already masked, skip' % out_dir
        return

    # rectification
    if (cfg['skip_existing'] and
        os.path.isfile(os.path.join(out_dir, 'disp_min_max.txt')) and
        os.path.isfile(os.path.join(out_dir, 'rectified_ref.tif')) and
        os.path.isfile(os.path.join(out_dir, 'rectified_sec.tif'))):
        print '\trectification on tile %d %d (pair %d) already done, skip' % (col, row, pair_id)
    else:
        print '\trectifying tile %d %d (pair %d)...' % (col, row, pair_id)
        process.rectify(out_dir, np.loadtxt(A_global), img1, rpc1,
                        img2, rpc2, col, row, tw, th, None)

    # disparity estimation
    if (cfg['skip_existing'] and
        os.path.isfile(os.path.join(out_dir, 'rectified_mask.png')) and
        os.path.isfile(os.path.join(out_dir, 'rectified_disp.tif'))):
        print '\tdisparity estimation on tile %d %d (pair %d) already done, skip' % (col, row, pair_id)
    else:
        print '\testimating disparity on tile %d %d (pair %d)...' % (col, row, pair_id)
        process.disparity(out_dir, img1, rpc1, img2, rpc2, col, row,
                          tw, th, None)

    # triangulation
    if (cfg['skip_existing'] and
        os.path.isfile(os.path.join(out_dir, 'height_map.tif'))):
        print '\ttriangulation on tile %d %d (pair %d) already done, skip' % (col, row, pair_id)
    else:
        print '\ttriangulating tile %d %d (pair %d)...' % (col, row, pair_id)
        process.triangulate(out_dir, img1, rpc1, img2, rpc2, col,
                            row, tw, th, None, np.loadtxt(A_global))


def process_tile(tile_info):
    """
    Process a tile by merging the height maps computed for each image pair.

    Args:
        tile_info: a dictionary that provides all you need to process a tile
    """
    tile_dir = tile_info['directory']

    # redirect stdout and stderr to log file
    if not cfg['debug']:
        fout = open('%s/stdout.log' % tile_dir, 'a', 0)  # '0' for no buffering
        sys.stdout = fout
        sys.stderr = fout

    try:
        # check that the tile is not masked
        if os.path.isfile(os.path.join(tile_dir, 'this_tile_is_masked.txt')):
            print 'tile %s already masked, skip' % tile_dir
            return

        # process each pair to get a height map
        nb_pairs = tile_info['number_of_pairs']
        for pair_id in range(1, nb_pairs + 1):
            process_tile_pair(tile_info, pair_id)

        # finalization
        height_maps = []
        for i in xrange(nb_pairs):
            if not os.path.isfile(os.path.join(tile_dir, 'pair_%d' % (i+1), 'this_tile_is_masked.txt')):
                height_maps.append(os.path.join(tile_dir, 'pair_%d' % (i+1), 'height_map.tif'))
        process.finalize_tile(tile_info, height_maps, cfg['utm_zone'])

        # ply extrema
        common.run("plyextrema {} {}".format(tile_dir, os.path.join(tile_dir, 'plyextrema.txt')))

    except Exception:
        print("Exception in processing tile:")
        traceback.print_exc()
        raise

    # close logs
    common.garbage_cleanup()
    if not cfg['debug']:
        sys.stdout = sys.__stdout__
        sys.stderr = sys.__stderr__
        fout.close()


def global_extent(tiles_full_info):
    """
    Compute the global extent from the extrema of each ply file
    """
    xmin, xmax, ymin, ymax = float('inf'), -float('inf'), float('inf'), -float('inf')

    for tile in tiles_full_info:
        plyextrema_file = os.path.join(tile['directory'], 'plyextrema.txt')

        if (os.path.exists(plyextrema_file)):
            extremaxy = np.loadtxt(plyextrema_file)
            xmin = min(xmin, extremaxy[0])
            xmax = max(xmax, extremaxy[1])
            ymin = min(ymin, extremaxy[2])
            ymax = max(ymax, extremaxy[3])

    global_extent = [xmin, xmax, ymin, ymax]
    np.savetxt(os.path.join(cfg['out_dir'], 'global_extent.txt'), global_extent,
               fmt='%6.3f')


def compute_dsm(args):
    """
    Compute the DSMs

    Args:
         - args  ( <==> [config_file,number_of_tiles,current_tile])
    """
    list_of_tiles_dir = os.path.join(cfg['out_dir'],'list_of_tiles.txt')

    config_file,number_of_tiles,current_tile = args

    dsm_dir = os.path.join(cfg['out_dir'],'dsm')
    out_dsm = os.path.join(dsm_dir,'dsm_%d.tif' % (current_tile) )

    extremaxy = np.loadtxt(os.path.join(cfg['out_dir'], 'global_extent.txt'))

    global_xmin,global_xmax,global_ymin,global_ymax = extremaxy

    global_y_diff = global_ymax-global_ymin
    tile_y_size = (global_y_diff)/(number_of_tiles)

    # horizontal cuts
    ymin = global_ymin + current_tile*tile_y_size
    ymax = ymin + tile_y_size

    # cutting info
    x, y, w, h, z, ov, tw, th, nb_pairs = initialization.cutting(config_file)
    range_y = np.arange(y, y + h - ov, th - ov)
    range_x = np.arange(x, x + w - ov, tw - ov)
    colmin, rowmin, tw, th = common.round_roi_to_nearest_multiple(z, range_x[0], range_y[0], tw, th)
    colmax, rowmax, tw, th = common.round_roi_to_nearest_multiple(z, range_x[-1], range_y[-1], tw, th)
<<<<<<< HEAD
    cutsinf = '%d %d %d %d %d %d %d %d' % (rowmin, rowint-rowmin, rowmax, colmin, colint - colmin, colmax, tw, th)

    flags={}
    flags['average-orig']=0
    flags['average']=1
    flags['variance']=2
    flags['min']=3
    flags['max']=4
    flags['median']=5
    flags['interpol-asympt']=6
    flags['interpol-gauss']=7
    flags['interpol-sigmoid']=8
    flag = "-flag %d" % ( flags.get(cfg['dsm_option'],0) )
    radius = "-radius %d" % ( cfg['dsm_radius'] )
    pinterp = "-pinterp %d" % ( cfg['dsm_pinterp'] )
    minnonan = "-minnonan %d" % ( cfg['dsm_min_nonan'] )

    if (ymax <= global_ymax):
        common.run("plytodsm %s %s %s %s %f %s %f %f %f %f %s %s" % (
                                                 flag,    #%s
                                                 radius,  #%s
                                                 pinterp, #%s
                                                 minnonan, #%s
                                                 cfg['dsm_resolution'], #%f
                                                 out_dsm, #%s
                                                 global_xmin, #%f
                                                 global_xmax, #%f
                                                 ymin, #%f
                                                 ymax, #%f
                                                 cutsinf, #%s
                                                 cfg['out_dir'])) #%s
=======
    cutsinf = '%d %d %d %d %d %d %d %d' % (rowmin, th - ov, rowmax, colmin, tw - ov, colmax, tw, th)

    flags = {}
    flags['average-orig'] = 0
    flags['average'] = 1
    flags['variance'] = 2
    flags['min'] = 3
    flags['max'] = 4
    flags['median'] = 5
    flag = "-flag %d" % (flags.get(cfg['dsm_option'], 0))

    if (ymax <= global_ymax):
        common.run("plytodsm %s %f %s %f %f %f %f %s %s" % (flag,
                                                            cfg['dsm_resolution'],
                                                            out_dsm,
                                                            global_xmin,
                                                            global_xmax, ymin,
                                                            ymax, cutsinf,
                                                            cfg['out_dir']))

>>>>>>> 1dbde1b3

def global_finalization(tiles_full_info):
    """
    Produce a single height map, DSM and point cloud for the whole ROI.

    The height maps associated to each pair, as well as the height map obtained
    by merging all the pairs, are stored as VRT files. The final DSM is obtained
    by projecting the 3D points from the ply files obtained on each tile. The
    final point cloud is obtained as the union of all the locally merged point
    clouds, in the LidarViewer format.

    Args:
        tiles_full_info: dictionary providing all the information about the
            processed tiles
    """
    globalfinalization.write_vrt_files(tiles_full_info)
    globalfinalization.write_dsm(tiles_full_info)

    # whole point cloud (LidarViewer format)
    if common.which('LidarPreprocessor'):
        out = os.path.join(cfg['out_dir'], 'cloud.lidar_viewer')
        plys = []
        for tile_info in tiles_full_info:
            plys.append(os.path.join(os.path.abspath(tile_info['directory']),
                                     'cloud.ply'))
        globalfinalization.lidar_preprocessor(out, plys)

    # copy RPC xml files in the output directory
    for img in cfg['images']:
        shutil.copy2(img['rpc'], cfg['out_dir'])


def launch_parallel_calls(fun, list_of_args, nb_workers, extra_args=None):
    """
    Run a function several times in parallel with different given inputs.

    Args:
        fun: function to be called several times in parallel.
        list_of_args: list of (first positional) arguments passed to fun, one
            per call
        nb_workers: number of calls run simultaneously
        extra_args (optional, default is None): tuple containing extra arguments
            to be passed to fun (same value for all calls)
    """
    results = []
    show_progress.counter = 0
    pool = multiprocessing.Pool(nb_workers)
    for x in list_of_args:
        args = (x,) + extra_args if extra_args else (x,)
        results.append(pool.apply_async(fun, args=args, callback=show_progress))

    for r in results:
        try:
            r.get(3600)  # wait at most one hour per call
        except multiprocessing.TimeoutError:
            print "Timeout while running %s" % str(r)
        except common.RunFailure as e:
            print "FAILED call: ", e.args[0]["command"]
            print "\toutput: ", e.args[0]["output"]
        except ValueError as e:
            print traceback.format_exc()
            print str(r)
            pass
        except KeyboardInterrupt:
            pool.terminate()
            sys.exit(1)


    pool.close()
    pool.join()


def execute_job(config_file,params):
    """
    Execute a job.

    Args:
         - json config file
         - params  ( <==> [tile_dir,step,...])
    """
    tile_dir = params[0]
    step = int(params[1])

    tiles_full_info = initialization.init_tiles_full_info(config_file)

    if not (tile_dir == 'all_tiles' or 'dsm' in tile_dir ):
        for tile in tiles_full_info:
            if tile_dir == tile['directory']:
                tile_to_process = tile
                break

    try:

        if step == 2:#"preprocess_tiles":
            print 'preprocess_tiles on %s ...' % tile_to_process
            preprocess_tile(tile_to_process)

        if step == 3:#"global_values":
            print 'global values ...'
            global_values(tiles_full_info)

        if step == 4:#"process_tiles" :
            print 'process_tiles on %s ...' % tile_to_process
            process_tile(tile_to_process)

        if step == 5:#"global extent" :
            print 'global extent ...'
            global_extent(tiles_full_info)

        if step == 6:#"compute_dsm" :
            print 'compute_dsm ...'
            current_tile=int(tile_dir.split('_')[1]) # for instance, dsm_2 becomes 2
            compute_dsm([config_file,cfg['dsm_nb_tiles'],current_tile])

        if step == 7:#"global_finalization":
            print 'global finalization...'
            global_finalization(tiles_full_info)

    except KeyboardInterrupt:
        pool.terminate()
        sys.exit(1)

    except common.RunFailure as e:
        print "FAILED call: ", e.args[0]["command"]
        print "\toutput: ", e.args[0]["output"]


def list_jobs(config_file, step):

    tiles_full_info = initialization.init_tiles_full_info(config_file)
    filename = str(step) + ".jobs"

    if not (os.path.exists(cfg['out_dir'])):
        os.mkdir(cfg['out_dir'])

    if step in [2,4]:           #preprocessing, processing
        f = open(os.path.join(cfg['out_dir'],filename),'w')
        for tile in tiles_full_info:
            tile_dir = tile['directory']
            f.write(tile_dir + ' ' + str(step) + '\n')
        f.close()
    elif step in [3,5,7]:       # global values, global extent, finalization
        f = open(os.path.join(cfg['out_dir'],filename),'w')
        f.write('all_tiles ' + str(step) + '\n')
        f.close()
    elif step ==6 :             # compute dsm
        f = open(os.path.join(cfg['out_dir'],filename),'w')
        for i in range(cfg['dsm_nb_tiles']):
            f.write('dsm_'+ str(i) + ' ' + str(step) + '\n')
        f.close()
    else:
        print "Unkown step required: %s" % str(step)


def main(config_file, step=None, clusterMode=None, misc=None):
    """
    Launch the entire s2p pipeline with the parameters given in a json file.

    It is a succession of six steps:
        initialization
        preprocessing
        global_values
        processing
        compute dsms
        global_finalization

    Args:
        config_file: path to a json configuration file
        step: integer between 1 and 5 specifying which step to run. Default
        value is None. In that case all the steps are run.
    """
    print_elapsed_time.t0 = datetime.datetime.now()

    if clusterMode == 'list_jobs':
        list_jobs(config_file, step)
    elif clusterMode == 'job':
        cfg['omp_num_threads'] = 1
        execute_job(config_file,misc)
    else:
        # determine which steps to run
        steps = [step] if step else [1, 2, 3, 4, 5, 6, 7]

        # initialization (has to be done whatever the queried steps)
        initialization.init_dirs_srtm(config_file)
        tiles_full_info = initialization.init_tiles_full_info(config_file)

        # multiprocessing setup
        nb_workers = multiprocessing.cpu_count()  # nb of available cores
        if cfg['max_nb_threads']:
            nb_workers = min(nb_workers, cfg['max_nb_threads'])

        # omp_num_threads: should not exceed nb_workers when multiplied by the
        # number of tiles
        cfg['omp_num_threads'] = max(1, int(nb_workers / len(tiles_full_info)))

        # do the job
        if 2 in steps:
            print '\npreprocessing tiles...'
            show_progress.total = len(tiles_full_info)
            launch_parallel_calls(preprocess_tile, tiles_full_info, nb_workers)
            print_elapsed_time()

        if 3 in steps:
            print '\ncomputing global values...'
            global_values(tiles_full_info)
            print_elapsed_time()

        if 4 in steps:
            print '\nprocessing tiles...'
            show_progress.total = len(tiles_full_info)
            launch_parallel_calls(process_tile, tiles_full_info, nb_workers)
            print_elapsed_time()

        if 5 in steps:
            print '\ncomputing global extent...'
            global_extent(tiles_full_info)
            print_elapsed_time()

        if 6 in steps:
            print '\ncompute dsm...'
            args = []
            for i in range(cfg['dsm_nb_tiles']):
                args.append([config_file, cfg['dsm_nb_tiles'], i])
            show_progress.total = cfg['dsm_nb_tiles']
            launch_parallel_calls(compute_dsm, args, nb_workers)
            print_elapsed_time()

        if 7 in steps:
            print '\nglobal finalization...'
            global_finalization(tiles_full_info)
            print_elapsed_time()

    # cleanup
    print_elapsed_time(since_first_call=True)
    common.garbage_cleanup()


if __name__ == '__main__':

    error = False
    steps=[1,2,3,4,5,6,7]

    if len(sys.argv) < 2:
        error = True

    elif sys.argv[1].endswith(".json"):
        if len(sys.argv) == 2:
            main(sys.argv[1])
        elif len(sys.argv) == 3 and int(sys.argv[2]) in steps:
            main(sys.argv[1], int(sys.argv[2]))
        else:
            error = True
    else:  # cluster modes
        if sys.argv[1] not in ['list_jobs', 'job']:
            error = True
        else:
            if sys.argv[1] == 'list_jobs':
                if len(sys.argv) == 4 and int(sys.argv[3]) in steps:
                    main(sys.argv[2], int(sys.argv[3]), 'list_jobs')
                else:
                    error = True

            if sys.argv[1] == 'job':
                if len(sys.argv) >= 5 and int(sys.argv[4]) in steps:
                    main(sys.argv[2], None, 'job', sys.argv[3:])
                else:
                    error = True
    if error:
        print """
        Incorrect syntax, use:
          > %s config.json [step (integer between 1 and 7)]
            1: initialization
            2: preprocessing (tilewise sift, local pointing correction)
            3: global-pointing
            4: processing (tilewise rectification, matching and triangulation)
            5: global-extent
            6: compute dsm from ply files (one per tile)
            7: finalization
            Launches the s2p pipeline.

          > %s list_jobs config.json step (integer between 2 and 7)
            Return the list of jobs for a specific step.

          > %s job config.json tile_dir step (integer between 2 and 7)
            Run a specific job defined by a json string. This mode allows to run jobs returned
            by the list_jobs running mode.


          All the parameters, paths to input and output files, are defined in
          the json configuration file.

        """ % (sys.argv[0], sys.argv[0], sys.argv[0])
        sys.exit(1)<|MERGE_RESOLUTION|>--- conflicted
+++ resolved
@@ -284,8 +284,7 @@
     range_x = np.arange(x, x + w - ov, tw - ov)
     colmin, rowmin, tw, th = common.round_roi_to_nearest_multiple(z, range_x[0], range_y[0], tw, th)
     colmax, rowmax, tw, th = common.round_roi_to_nearest_multiple(z, range_x[-1], range_y[-1], tw, th)
-<<<<<<< HEAD
-    cutsinf = '%d %d %d %d %d %d %d %d' % (rowmin, rowint-rowmin, rowmax, colmin, colint - colmin, colmax, tw, th)
+    cutsinf = '%d %d %d %d %d %d %d %d' % (rowmin, th - ov, rowmax, colmin, tw - ov, colmax, tw, th)
 
     flags={}
     flags['average-orig']=0
@@ -316,28 +315,6 @@
                                                  ymax, #%f
                                                  cutsinf, #%s
                                                  cfg['out_dir'])) #%s
-=======
-    cutsinf = '%d %d %d %d %d %d %d %d' % (rowmin, th - ov, rowmax, colmin, tw - ov, colmax, tw, th)
-
-    flags = {}
-    flags['average-orig'] = 0
-    flags['average'] = 1
-    flags['variance'] = 2
-    flags['min'] = 3
-    flags['max'] = 4
-    flags['median'] = 5
-    flag = "-flag %d" % (flags.get(cfg['dsm_option'], 0))
-
-    if (ymax <= global_ymax):
-        common.run("plytodsm %s %f %s %f %f %f %f %s %s" % (flag,
-                                                            cfg['dsm_resolution'],
-                                                            out_dsm,
-                                                            global_xmin,
-                                                            global_xmax, ymin,
-                                                            ymax, cutsinf,
-                                                            cfg['out_dir']))
-
->>>>>>> 1dbde1b3
 
 def global_finalization(tiles_full_info):
     """
