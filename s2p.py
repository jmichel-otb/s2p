#!/usr/bin/env python

# s2p - Satellite Stereo Pipeline
# Copyright (C) 2015, Carlo de Franchis <carlo.de-franchis@polytechnique.org>
# Copyright (C) 2015, Gabriele Facciolo <facciolo@cmla.ens-cachan.fr>
# Copyright (C) 2015, Enric Meinhardt <enric.meinhardt@cmla.ens-cachan.fr>
# Copyright (C) 2015, Julien Michel <julien.michel@cnes.fr>

# This program is free software: you can redistribute it and/or modify
# it under the terms of the GNU Affero General Public License as published
# by the Free Software Foundation, either version 3 of the License, or
# (at your option) any later version.
#
# This program is distributed in the hope that it will be useful,
# but WITHOUT ANY WARRANTY; without even the implied warranty of
# MERCHANTABILITY or FITNESS FOR A PARTICULAR PURPOSE.  See the
# GNU Affero General Public License for more details.
#
# You should have received a copy of the GNU Affero General Public License
# along with this program.  If not, see <http://www.gnu.org/licenses/>.

import sys
import shutil
import os.path
import datetime
import traceback
import numpy as np
import multiprocessing

from python.config import cfg
from python import common
from python import rpc_utils
from python import initialization
from python import preprocess
from python import globalvalues
from python import process
from python import globalfinalization


def show_progress(a):
    """
    Print the number of tiles that have been processed.

    Args:
        a: useless argument, but since this function is used as a callback by
            apply_async, it has to take one argument.
    """
    show_progress.counter += 1
    print 'done %d / %d tiles' % (show_progress.counter, show_progress.total)


def print_elapsed_time(since_first_call=False):
    """
    Print the elapsed time since the last call or since the first call.

    Args:
        since_first_call:
    """
    t2 = datetime.datetime.now()
    if since_first_call:
        print "Total elapsed time:", t2 - print_elapsed_time.t0
    else:
        try:
            print "Elapsed time:", t2 - print_elapsed_time.t1
        except AttributeError:
            print "Elapsed time:", t2 - print_elapsed_time.t0
    print_elapsed_time.t1 = t2


def preprocess_tile(tile_info):
    """
    Compute pointing corrections and extrema intensities for a single tile.

    Args:
        tile_info: dictionary containing all the information needed to process a
            tile.
    """
    # create output directory for the tile
    tile_dir = tile_info['directory']
    if not os.path.exists(tile_dir):
        os.makedirs(tile_dir)

    # redirect stdout and stderr to log file
    if not cfg['debug']:
        fout = open(os.path.join(tile_dir, 'stdout.log'), 'w', 0)
        # the last arg '0' is for no buffering
        sys.stdout = fout
        sys.stderr = fout

    try:
        preprocess.pointing_correction(tile_info)
        preprocess.minmax_color_on_tile(tile_info)
    except Exception:
        print("Exception in preprocessing tile:")
        traceback.print_exc()
        raise

    # close logs
    common.garbage_cleanup()
    if not cfg['debug']:
        sys.stdout = sys.__stdout__
        sys.stderr = sys.__stderr__
        fout.close()


def global_values(tiles_full_info):
    """
    Compute the global pointing correction and extrema intensities for the ROI.
    """
    globalvalues.pointing_correction(tiles_full_info)
    globalvalues.minmax_intensities(tiles_full_info)


def process_tile_pair(tile_info, pair_id):
    """
    Process a pair of images on a given tile.

    It includes rectification, disparity estimation and triangulation.

    Args:
        tile_info: dictionary containing all the information needed to process a
            tile.
        pair_id: index of the pair to process
    """
    # read all the information
    tile_dir = tile_info['directory']
    col, row, tw, th = tile_info['coordinates']
    images = cfg['images']
    cld_msk = cfg['images'][0]['cld']
    roi_msk = cfg['images'][0]['roi']

    img1, rpc1 = images[0]['img'], images[0]['rpc']
    img2, rpc2 = images[pair_id]['img'], images[pair_id]['rpc']

    out_dir = os.path.join(tile_dir, 'pair_%d' % pair_id)

    A_global = os.path.join(cfg['out_dir'],
                            'global_pointing_pair_%d.txt' % pair_id)

    print 'processing tile %d %d...' % (col, row)
    # rectification
    if (cfg['skip_existing'] and
        os.path.isfile(os.path.join(out_dir, 'rectified_ref.tif')) and
        os.path.isfile(os.path.join(out_dir, 'rectified_sec.tif'))):
        print '\trectification on tile %d %d (pair %d) already done, skip' % (col, row, pair_id)
    else:
        print '\trectifying tile %d %d (pair %d)...' % (col, row, pair_id)
        process.rectify(out_dir, np.loadtxt(A_global), img1, rpc1,
                        img2, rpc2, col, row, tw, th, None, cld_msk,
                        roi_msk)

    # disparity estimation
    if (cfg['skip_existing'] and
        os.path.isfile(os.path.join(out_dir, 'rectified_disp.tif'))):
        print '\tdisparity estimation on tile %d %d (pair %d) already done, skip' % (col, row, pair_id)
    else:
        print '\testimating disparity on tile %d %d (pair %d)...' % (col, row, pair_id)
        process.disparity(out_dir, img1, rpc1, img2, rpc2, col, row,
                          tw, th, None, cld_msk, roi_msk)

    # triangulation
    if (cfg['skip_existing'] and
        os.path.isfile(os.path.join(out_dir, 'height_map.tif'))):
        print '\ttriangulation on tile %d %d (pair %d) already done, skip' % (col, row, pair_id)
    else:
        print '\ttriangulating tile %d %d (pair %d)...' % (col, row, pair_id)
        process.triangulate(out_dir, img1, rpc1, img2, rpc2, col,
                            row, tw, th, None, cld_msk, roi_msk,
                            np.loadtxt(A_global))


def process_tile(tile_info):
    """
    Process a tile by merging the height maps computed for each image pair.

    Args:
        tile_info: a dictionary that provides all you need to process a tile
    """
    tile_dir = tile_info['directory']

    # redirect stdout and stderr to log file
    if not cfg['debug']:
        fout = open('%s/stdout.log' % tile_dir, 'a', 0)  # '0' for no buffering
        sys.stdout = fout
        sys.stderr = fout

    try:
        # check that the tile is not masked
        if os.path.isfile(os.path.join(tile_dir, 'this_tile_is_masked.txt')):
            print 'tile %s already masked, skip' % tile_dir
            return

        # process each pair to get a height map
        nb_pairs = tile_info['number_of_pairs']
        for pair_id in range(1, nb_pairs + 1):
            process_tile_pair(tile_info, pair_id)

        # finalization
        height_maps = [os.path.join(tile_dir, 'pair_%d' % i, 'height_map.tif') for i in range(1, nb_pairs + 1)]
        process.finalize_tile(tile_info, height_maps)
        
        # ply extrema
        out_extrema_dir = os.path.join(tile_dir,'plyextrema.txt')
        common.run("plyextrema %s %s" % (  tile_dir,
                                           out_extrema_dir))

    except Exception:
        print("Exception in processing tile:")
        traceback.print_exc()
        raise

    # close logs
    common.garbage_cleanup()
    if not cfg['debug']:
        sys.stdout = sys.__stdout__
        sys.stderr = sys.__stderr__
        fout.close()


def global_extent(tiles_full_info):
    """
    Compute the global extent from the extrema of each ply file
    """
    xmin,xmax,ymin,ymax = float('inf'),-float('inf'),float('inf'),-float('inf')
    
    for tile in tiles_full_info:
        plyextrema_file = os.path.join(tile['directory'],
                                         'plyextrema.txt')
                                         
        if (os.path.exists(plyextrema_file)):
            extremaxy = np.loadtxt(plyextrema_file)
                
            xmin=min(xmin,extremaxy[0])
            xmax=max(xmax,extremaxy[1])
            ymin=min(ymin,extremaxy[2])
            ymax=max(ymax,extremaxy[3])
        
    global_extent = [xmin,xmax,ymin,ymax]
    np.savetxt(os.path.join(cfg['out_dir'], 'global_extent.txt'), global_extent,
               fmt='%6.3f') 


def compute_dsm(args):
    """
    Compute the DSMs

    Args: 
         - args  ( <==> [number_of_tiles,current_tile])
    """
    list_of_tiles_dir = os.path.join(cfg['out_dir'],'list_of_tiles.txt')
   
    number_of_tiles,current_tile = args
    
    dsm_dir = os.path.join(cfg['out_dir'],'dsm')
    out_dsm = os.path.join(dsm_dir,'dsm_%d.tif' % (current_tile) )
    
    extremaxy = np.loadtxt(os.path.join(cfg['out_dir'], 'global_extent.txt'))
    
    global_xmin,global_xmax,global_ymin,global_ymax = extremaxy
    
    global_y_diff = global_ymax-global_ymin
    tile_y_size = (global_y_diff)/(number_of_tiles)
    
    # horizontal cuts
    ymin = global_ymin + current_tile*tile_y_size
    ymax = ymin + tile_y_size
    
    if (ymax <= global_ymax):
        common.run("plytodsm %f %s %s %f %f %f %f" % ( 
                                                 cfg['dsm_resolution'], 
                                                 out_dsm, 
                                                 list_of_tiles_dir,
                                                 global_xmin,
                                                 global_xmax,
                                                 ymin,
                                                 ymax))
                                                 
                                             
def global_finalization(tiles_full_info):
    """
    Produce a single height map, DSM and point cloud for the whole ROI.

    The height maps associated to each pair, as well as the height map obtained
    by merging all the pairs, are stored as VRT files. The final DSM is obtained
    by projecting the 3D points from the ply files obtained on each tile. The
    final point cloud is obtained as the union of all the locally merged point
    clouds, in the LidarViewer format.

    Args:
        tiles_full_info: dictionary providing all the information about the
            processed tiles
    """
    globalfinalization.write_vrt_files(tiles_full_info)
    globalfinalization.write_dsm(tiles_full_info)

    # whole point cloud (LidarViewer format)
    if common.which('LidarPreprocessor'):
        out = os.path.join(cfg['out_dir'], 'cloud.lidar_viewer')
        plys = []
        for tile_info in tiles_full_info:
            plys.append(os.path.join(os.path.abspath(tile_info['directory']),
                                     'cloud.ply'))
        globalfinalization.lidar_preprocessor(out, plys)

    # copy RPC xml files in the output directory
    for img in cfg['images']:
        shutil.copy2(img['rpc'], cfg['out_dir'])       

def launch_parallel_calls(fun, list_of_args, nb_workers):
    """
    Run a function several times in parallel with different given inputs.

    Args:
        fun: function to be called several times in parallel. It must have a
            unique input argument.
        list_of_args: list of arguments passed to fun, one per call
        nb_workers: number of calls run simultaneously
    """
    results = []
    show_progress.counter = 0
    pool = multiprocessing.Pool(nb_workers)
    for x in list_of_args:
        p = pool.apply_async(fun, args=(x,), callback=show_progress)
        results.append(p)

    for r in results:
        try:
            r.get(3600)  # wait at most one hour per call
        except multiprocessing.TimeoutError:
            print "Timeout while running %s" % str(r)
        except common.RunFailure as e:
            print "FAILED call: ", e.args[0]["command"]
            print "\toutput: ", e.args[0]["output"]
        except KeyboardInterrupt:
            pool.terminate()
            sys.exit(1)



def execute_job(config_file,params):
    """
    Execute a job.

    Args:
         - json config file
         - params  ( <==> [tile_dir,step,...])
    """
    tile_dir = params[0]
    step = int(params[1])
    
    tiles_full_info = initialization.init_tiles_full_info(config_file)
    
    if not (tile_dir == 'all_tiles' or 'dsm' in tile_dir ):
        for tile in tiles_full_info:
            if tile_dir == tile['directory']:
                tile_to_process = tile
                break

    try:
        
        if step == 2:#"preprocess_tiles":
            print 'preprocess_tiles on %s ...' % tile_to_process
            preprocess_tile(tile_to_process)
        
        if step == 3:#"global_values":
            print 'global values ...'
            global_values(tiles_full_info)

        if step == 4:#"process_tiles" :
            print 'process_tiles on %s ...' % tile_to_process
            process_tile(tile_to_process)
        
        if step == 5:#"global extent" :
            print 'global extent ...' 
            global_extent(tiles_full_info)
            
        if step == 6:#"compute_dsm" :
            print 'compute_dsm ...'
            current_tile=int(tile_dir.split('_')[1]) # for instance, dsm_2 becomes 2
            compute_dsm([cfg['dsm_nb_tiles'],current_tile])
            
        if step == 7:#"global_finalization":    
            print 'global finalization...'     
            global_finalization(tiles_full_info)  
                
    except KeyboardInterrupt:
        pool.terminate()
        sys.exit(1)

    except common.RunFailure as e:
        print "FAILED call: ", e.args[0]["command"]
        print "\toutput: ", e.args[0]["output"]


def list_jobs(config_file, step):

    tiles_full_info = initialization.init_tiles_full_info(config_file)
    filename = str(step) + ".jobs"

    if not (os.path.exists(cfg['out_dir'])):
        os.mkdir(cfg['out_dir'])
    
    if step in [2,4]:           #preprocessing, processing
        f = open(os.path.join(cfg['out_dir'],filename),'w')
        for tile in tiles_full_info:
            tile_dir = tile['directory']
            f.write(tile_dir + ' ' + str(step) + '\n')
        f.close()
    elif step in [3,5,7]:       # global values, global extent, finalization
        f = open(os.path.join(cfg['out_dir'],filename),'w')
        f.write('all_tiles ' + str(step) + '\n')
        f.close()
    elif step ==6 :             # compute dsm
        f = open(os.path.join(cfg['out_dir'],filename),'w')
        for i in range(cfg['dsm_nb_tiles']):
            f.write('dsm_'+ str(i) + ' ' + str(step) + '\n')
        f.close()
    else:
        print "Unkown step required: %s" % str(step)


def main(config_file, step=None, clusterMode=None, misc=None):
    """
    Launch the entire s2p pipeline with the parameters given in a json file.

    It is a succession of six steps:
        initialization
        preprocessing
        global_values
        processing
        compute dsms
        global_finalization

    Args:
        config_file: path to a json configuration file
        step: integer between 1 and 5 specifying which step to run. Default
        value is None. In that case all the steps are run.
    """    

<<<<<<< HEAD
=======
    print_elapsed_time.t0 = datetime.datetime.now()

>>>>>>> b2201c10
    if clusterMode == 'list_jobs':
        list_jobs(config_file, step)
    elif clusterMode == 'job':
        cfg['omp_num_threads'] = 1
        execute_job(config_file,misc)
    else:
        # determine which steps to run
        steps = [step] if step else [1, 2, 3, 4, 5, 6, 7]

        # initialization (has to be done whatever the queried steps)
        initialization.init_dirs_srtm(config_file)
        tiles_full_info = initialization.init_tiles_full_info(config_file)
<<<<<<< HEAD
        print_elapsed_time.t0 = datetime.datetime.now()
=======
        
>>>>>>> b2201c10

        # multiprocessing setup
        nb_workers = multiprocessing.cpu_count()  # nb of available cores
        if cfg['max_nb_threads']:
            nb_workers = min(nb_workers, cfg['max_nb_threads'])

        # omp_num_threads: should not exceed nb_workers when multiplied by the
        # number of tiles
        cfg['omp_num_threads'] = max(1, int(nb_workers / len(tiles_full_info)))

        # do the job
        if 2 in steps:
            print '\npreprocessing tiles...'
            show_progress.total = len(tiles_full_info)
            launch_parallel_calls(preprocess_tile, tiles_full_info, nb_workers)
            print_elapsed_time()

        if 3 in steps:
            print '\ncomputing global values...'
            global_values(tiles_full_info)
            print_elapsed_time()

        if 4 in steps:
            print '\nprocessing tiles...'
            show_progress.total = len(tiles_full_info)
            launch_parallel_calls(process_tile, tiles_full_info, nb_workers)
            print_elapsed_time()
           
        if 5 in steps:
            print '\ncomputing global extent...'
            global_extent(tiles_full_info)
            print_elapsed_time()
           
        if 6 in steps:
            print '\ncompute dsm...'
            args=[]
            for i in range(cfg['dsm_nb_tiles']):
                args.append([cfg['dsm_nb_tiles'],i])
            show_progress.total = cfg['dsm_nb_tiles']
            launch_parallel_calls(compute_dsm,args,nb_workers)
            print_elapsed_time()

        if 7 in steps:
            print '\nglobal finalization...'
            global_finalization(tiles_full_info)
            print_elapsed_time()
        
    # cleanup
    print_elapsed_time(since_first_call=True)
    common.garbage_cleanup()


if __name__ == '__main__':

    error = False
    steps=[1,2,3,4,5,6,7]

    if len(sys.argv) < 2:
        error = True
        
    elif sys.argv[1].endswith(".json"):
        if len(sys.argv) == 2:
            main(sys.argv[1])
        elif len(sys.argv) == 3 and int(sys.argv[2]) in steps:
            main(sys.argv[1], int(sys.argv[2]))
        else:
            error = True
    else:  # cluster modes
        if sys.argv[1] not in ['list_jobs', 'job']:
            error = True
        else:
            if sys.argv[1] == 'list_jobs':
                if len(sys.argv) == 4 and int(sys.argv[3]) in steps:
                    main(sys.argv[2], int(sys.argv[3]), 'list_jobs')
                else:
                    error = True

            if sys.argv[1] == 'job': 
                if len(sys.argv) >= 5 and int(sys.argv[4]) in steps:
                    main(sys.argv[2], None, 'job', sys.argv[3:])
                else:
                    error = True
    if error:
        print """
        Incorrect syntax, use:
          > %s config.json [step (integer between 1 and 7)]
            1: initialization
            2: preprocessing (tilewise sift, local pointing correction)
            3: global-pointing
            4: processing (tilewise rectification, matching and triangulation)
            5: global-extent
            6: compute dsm from ply files (one per tile)
            7: finalization
            Launches the s2p pipeline.

          > %s list_jobs config.json step (integer between 2 and 7)
            Return the list of jobs for a specific step.

          > %s job config.json tile_dir step (integer between 2 and 7)
            Run a specific job defined by a json string. This mode allows to run jobs returned
            by the list_jobs running mode.


          All the parameters, paths to input and output files, are defined in
          the json configuration file.
          
        """ % (sys.argv[0], sys.argv[0], sys.argv[0])
        sys.exit(1)<|MERGE_RESOLUTION|>--- conflicted
+++ resolved
@@ -437,11 +437,8 @@
         value is None. In that case all the steps are run.
     """    
 
-<<<<<<< HEAD
-=======
     print_elapsed_time.t0 = datetime.datetime.now()
 
->>>>>>> b2201c10
     if clusterMode == 'list_jobs':
         list_jobs(config_file, step)
     elif clusterMode == 'job':
@@ -454,11 +451,7 @@
         # initialization (has to be done whatever the queried steps)
         initialization.init_dirs_srtm(config_file)
         tiles_full_info = initialization.init_tiles_full_info(config_file)
-<<<<<<< HEAD
-        print_elapsed_time.t0 = datetime.datetime.now()
-=======
-        
->>>>>>> b2201c10
+        
 
         # multiprocessing setup
         nb_workers = multiprocessing.cpu_count()  # nb of available cores
