--- conflicted
+++ resolved
@@ -487,11 +487,8 @@
         # initialization (has to be done whatever the queried steps)
         initialization.init_dirs_srtm(config_file)
         tiles_full_info = initialization.init_tiles_full_info(config_file)
-<<<<<<< HEAD
-=======
 
         print_elapsed_time.t0 = datetime.datetime.now()
->>>>>>> 0f5abc4b
 
         # multiprocessing setup
         nb_workers = multiprocessing.cpu_count()  # nb of available cores
