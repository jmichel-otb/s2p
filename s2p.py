#!/usr/bin/env python

# s2p - Satellite Stereo Pipeline
# Copyright (C) 2015, Carlo de Franchis <carlo.de-franchis@polytechnique.org>
# Copyright (C) 2015, Gabriele Facciolo <facciolo@cmla.ens-cachan.fr>
# Copyright (C) 2015, Enric Meinhardt <enric.meinhardt@cmla.ens-cachan.fr>
# Copyright (C) 2015, Julien Michel <julien.michel@cnes.fr>

# This program is free software: you can redistribute it and/or modify
# it under the terms of the GNU Affero General Public License as published
# by the Free Software Foundation, either version 3 of the License, or
# (at your option) any later version.
#
# This program is distributed in the hope that it will be useful,
# but WITHOUT ANY WARRANTY; without even the implied warranty of
# MERCHANTABILITY or FITNESS FOR A PARTICULAR PURPOSE.  See the
# GNU Affero General Public License for more details.
#
# You should have received a copy of the GNU Affero General Public License
# along with this program.  If not, see <http://www.gnu.org/licenses/>.

import sys
import shutil
import os.path
import datetime
import traceback
import numpy as np
import multiprocessing

from python.config import cfg
from python import common
from python import initialization
from python import preprocess
from python import globalvalues
from python import process
from python import globalfinalization


def show_progress(a):
    """
    Print the number of tiles that have been processed.

    Args:
        a: useless argument, but since this function is used as a callback by
            apply_async, it has to take one argument.
    """
    show_progress.counter += 1
    status = "done {:{fill}{width}} / {} tiles".format(show_progress.counter,
                                                       show_progress.total,
                                                       fill='',
                                                       width=len(str(show_progress.total)))
    if show_progress.counter < show_progress.total:
        status += chr(8) * len(status)
    else:
        status += '\n'
    sys.stdout.write(status)
    sys.stdout.flush()


def print_elapsed_time(since_first_call=False):
    """
    Print the elapsed time since the last call or since the first call.

    Args:
        since_first_call:
    """
    t2 = datetime.datetime.now()
    if since_first_call:
        print "Total elapsed time:", t2 - print_elapsed_time.t0
    else:
        try:
            print "Elapsed time:", t2 - print_elapsed_time.t1
        except AttributeError:
            print t2 - print_elapsed_time.t0
    print_elapsed_time.t1 = t2


def preprocess_tile(tile_info):
    """
    Compute pointing corrections and extrema intensities for a single tile.

    Args:
        tile_info: dictionary containing all the information needed to process a
            tile.
    """
    # create output directory for the tile
    tile_dir = tile_info['directory']
    if not os.path.exists(tile_dir):
        os.makedirs(tile_dir)

    # redirect stdout and stderr to log file
    if not cfg['debug']:
        fout = open(os.path.join(tile_dir, 'stdout.log'), 'w', 0)
        # the last arg '0' is for no buffering
        sys.stdout = fout
        sys.stderr = fout

    try:
        preprocess.pointing_correction(tile_info)
        preprocess.minmax_color_on_tile(tile_info)
    except Exception:
        print("Exception in preprocessing tile:")
        traceback.print_exc()
        raise

    # close logs
    common.garbage_cleanup()
    if not cfg['debug']:
        sys.stdout = sys.__stdout__
        sys.stderr = sys.__stderr__
        fout.close()


def global_values(tiles_full_info):
    """
    Compute the global pointing correction and extrema intensities for the ROI.
    """
    globalvalues.pointing_correction(tiles_full_info)
    globalvalues.minmax_intensities(tiles_full_info)


def get_disparity_maps(tile_info, pair_id):
    """
    Process a pair of images on a given tile.

    It includes rectification, disparity estimation and triangulation.

    Args:
        tile_info: dictionary containing all the information needed to process a
            tile.
        pair_id: index of the pair to process
    """
    # read all the information
    tile_dir = tile_info['directory']
    col, row, tw, th = tile_info['coordinates']
    images = cfg['images']

    img1, rpc1 = images[0]['img'], images[0]['rpc']
    img2, rpc2 = images[pair_id]['img'], images[pair_id]['rpc']

    A_global = os.path.join(cfg['out_dir'],
                            'global_pointing_pair_%d.txt' % pair_id)
                            
    # check whether the pair must be processed
    pair_dir = os.path.join(tile_dir, 'pair_%d' % (pair_id))
    if os.path.isfile(os.path.join(pair_dir, 'dont_process_this_pair.txt')):
        print 'Pair %s will not be processed, skip' % pair_dir
        return

    print 'processing tile %d %d...' % (col, row)

    # rectification
    if (cfg['skip_existing'] and
        os.path.isfile(os.path.join(pair_dir, 'disp_min_max.txt')) and
        os.path.isfile(os.path.join(pair_dir, 'rectified_ref.tif')) and
        os.path.isfile(os.path.join(pair_dir, 'rectified_sec.tif'))):
        print '\trectification on tile %d %d (pair %d) already done, skip' % (col, row, pair_id)
    else:
        print '\trectifying tile %d %d (pair %d)...' % (col, row, pair_id)
        process.rectify(pair_dir, np.loadtxt(A_global), img1, rpc1,
                        img2, rpc2, col, row, tw, th, None)

        if(cfg['clean_intermediate']):
            common.remove_if_exists(os.path.join(pair_dir,'sift_matches.txt'))
        
    # disparity estimation
    if (cfg['skip_existing'] and
        os.path.isfile(os.path.join(pair_dir, 'rectified_mask.png')) and
        os.path.isfile(os.path.join(pair_dir, 'rectified_disp.tif'))):
        print '\tdisparity estimation on tile %d %d (pair %d) already done, skip' % (col, row, pair_id)
    else:
        print '\testimating disparity on tile %d %d (pair %d)...' % (col, row, pair_id)
        process.disparity(tile_dir, pair_id, img1, rpc1, img2, rpc2, col, row,
                          tw, th, None)

    if(cfg['clean_intermediate']):
        common.remove_if_exists(os.path.join(pair_dir,'disp_min_max.txt'))
        common.remove_if_exists(os.path.join(pair_dir,'rectified_ref.tif'))
        common.remove_if_exists(os.path.join(pair_dir,'rectified_sec.tif'))
        common.remove_if_exists(os.path.join(pair_dir,'cloud_water_image_domain_mask.png'))
        common.remove_if_exists(os.path.join(pair_dir,'rectified_cloud_water_image_domain_mask.png'))
        


def process_tile(tile_info):
    """
    Process a tile in order to obtain a height map.

    Args:
        tile_info: a dictionary that provides all you need to process a tile
    """
    
    # read all the information
    tile_dir = tile_info['directory']
    col, row, tw, th = tile_info['coordinates']
    nb_pairs = tile_info['number_of_pairs']
    
    
    #A_global = os.path.join(cfg['out_dir'],
    #                        'global_pointing_pair_%d.txt' % pair_id)

    # redirect stdout and stderr to log file
    if not cfg['debug']:
        fout = open('%s/stdout.log' % tile_dir, 'a', 0)  # '0' for no buffering
        sys.stdout = fout
        sys.stderr = fout

    try:
        # check that the tile is not masked
        if os.path.isfile(os.path.join(tile_dir, 'this_tile_is_masked.txt')):
            print 'tile %s already masked, skip' % tile_dir
            return

        # process each pair to get the disparity maps
        for pair_id in xrange(1, nb_pairs + 1):
            get_disparity_maps(tile_info, pair_id)


        # triangulation
        if (cfg['skip_existing'] and
            os.path.isfile(os.path.join(tile_dir, 'height_map.tif'))):
            print '\ttriangulation on tile %d %d already done, skip' % (col, row)
        else:
            print '\ttriangulating tile %d %d...' % (col, row)
            process.triangulate(tile_info, None)

        # finalization
<<<<<<< HEAD
        process.finalize_tile(tile_info, cfg['utm_zone'])
=======
<<<<<<< HEAD
        finalize=True
        for pair_id in xrange(1, nb_pairs + 1):
            if os.path.isfile(os.path.join(tile_dir, 'pair_%d' % (pair_id), 'this_tile_is_masked.txt')):
                finalize = False;
        if finalize:
            process.finalize_tile(tile_info, cfg['utm_zone'])
=======
        height_maps = []
        for i in xrange(nb_pairs):
            height_maps.append(os.path.join(tile_dir, 'pair_%d' % (i+1), 'height_map.tif'))
        process.finalize_tile(tile_info, height_maps, cfg['utm_zone'])
>>>>>>> fixed-masked-tile-tests
>>>>>>> 64bebc44

        # ply extrema
        common.run("plyextrema {} {}".format(tile_dir, os.path.join(tile_dir, 'plyextrema.txt')))

    except Exception:
        print("Exception in processing tile:")
        traceback.print_exc()
        raise

    # close logs
    common.garbage_cleanup()
    if not cfg['debug']:
        sys.stdout = sys.__stdout__
        sys.stderr = sys.__stderr__
        fout.close()

    if cfg['clean_intermediate']:
        for i in xrange(nb_pairs):
           shutil.rmtree(os.path.join(tile_dir,'pair_%d' %(i+1)))
        common.remove_if_exists(os.path.join(tile_dir,'roi_ref.tif'))
        common.remove_if_exists(os.path.join(tile_dir,'rpc_err.tif'))
        common.remove_if_exists(os.path.join(tile_dir,'height_map.tif'))
        common.remove_if_exists(os.path.join(tile_dir,'nb_views.tif'))
        common.remove_if_exists(os.path.join(tile_dir,'local_merged_height_map.tif'))
        common.remove_if_exists(os.path.join(tile_dir,'roi_color_ref.tif'))
        common.remove_if_exists(os.path.join(tile_dir,'local_minmax.txt'))
        common.remove_if_exists(os.path.join(tile_dir,'applied_minmax.txt'))
        common.remove_if_exists(os.path.join(tile_dir,'roi_color_ref.tif'))
        common.remove_if_exists(os.path.join(tile_dir,'roi_ref_crop.tif'))
        
def global_extent(tiles_full_info):
    """
    Compute the global extent from the extrema of each ply file
    """
    xmin, xmax, ymin, ymax = float('inf'), -float('inf'), float('inf'), -float('inf')

    for tile in tiles_full_info:
        plyextrema_file = os.path.join(tile['directory'], 'plyextrema.txt')

        if (os.path.exists(plyextrema_file)):
            extremaxy = np.loadtxt(plyextrema_file)
            xmin = min(xmin, extremaxy[0])
            xmax = max(xmax, extremaxy[1])
            ymin = min(ymin, extremaxy[2])
            ymax = max(ymax, extremaxy[3])

    global_extent = [xmin, xmax, ymin, ymax]
    np.savetxt(os.path.join(cfg['out_dir'], 'global_extent.txt'), global_extent,
               fmt='%6.3f')


def compute_dsm(args):
    """
    Compute the DSMs

    Args:
         - args  ( <==> [config_file,number_of_tiles,current_tile])
    """
    list_of_tiles_dir = os.path.join(cfg['out_dir'],'list_of_tiles.txt')

    config_file,number_of_tiles,current_tile = args

    dsm_dir = os.path.join(cfg['out_dir'],'dsm')
    out_dsm = os.path.join(dsm_dir,'dsm_%d.tif' % (current_tile) )

    extremaxy = np.loadtxt(os.path.join(cfg['out_dir'], 'global_extent.txt'))

    global_xmin,global_xmax,global_ymin,global_ymax = extremaxy
    
    global_y_diff = global_ymax-global_ymin
    tile_y_size = (global_y_diff)/(number_of_tiles)

    # horizontal cuts
    ymin = global_ymin + current_tile*tile_y_size
    ymax = ymin + tile_y_size

    # cutting info
    x, y, w, h, z, ov, tw, th, nb_pairs = initialization.cutting(config_file)
    range_y = np.arange(y, y + h - ov, th - ov)
    range_x = np.arange(x, x + w - ov, tw - ov)
    colmin, rowmin, tw, th = common.round_roi_to_nearest_multiple(z, range_x[0], range_y[0], tw, th)
    colmax, rowmax, tw, th = common.round_roi_to_nearest_multiple(z, range_x[-1], range_y[-1], tw, th)
    cutsinf = '%d %d %d %d %d %d %d %d' % (rowmin, th - ov, rowmax, colmin, tw - ov, colmax, tw, th)

    flags={}
    flags['average-orig']=0
    flags['average']=1
    flags['variance']=2
    flags['min']=3
    flags['max']=4
    flags['median']=5
    flags['interpol-asympt']=6
    flags['interpol-gauss']=7
    flags['interpol-sigmoid']=8
    flag = "-flag %d" % ( flags.get(cfg['dsm_option'],0) )
    radius = "-radius %d" % ( cfg['dsm_radius'] )
    pinterp = "-pinterp %d" % ( cfg['dsm_pinterp'] )
    minnonan = "-minnonan %d" % ( cfg['dsm_min_nonan'] )

    if (ymax <= global_ymax):
        common.run("plytodsm %s %s %s %s %f %s %f %f %f %f %s %s" % (
                                                 flag,    #%s
                                                 radius,  #%s
                                                 pinterp, #%s
                                                 minnonan, #%s
                                                 cfg['dsm_resolution'], #%f
                                                 out_dsm, #%s
                                                 global_xmin, #%f
                                                 global_xmax, #%f
                                                 ymin, #%f
                                                 ymax, #%f
                                                 cutsinf, #%s
                                                 cfg['out_dir'])) #%s

def global_finalization(tiles_full_info):
    """
    Produce a single height map, DSM and point cloud for the whole ROI.

    The height maps associated to each pair, as well as the height map obtained
    by merging all the pairs, are stored as VRT files. The final DSM is obtained
    by projecting the 3D points from the ply files obtained on each tile. The
    final point cloud is obtained as the union of all the locally merged point
    clouds, in the LidarViewer format.

    Args:
        tiles_full_info: dictionary providing all the information about the
            processed tiles
    """
    globalfinalization.write_vrt_files(tiles_full_info)
    globalfinalization.write_dsm()

    # whole point cloud (LidarViewer format)
    if common.which('LidarPreprocessor'):
        out = os.path.join(cfg['out_dir'], 'cloud.lidar_viewer')
        plys = []
        for tile_info in tiles_full_info:
            plys.append(os.path.join(os.path.abspath(tile_info['directory']),
                                     'cloud.ply'))
        globalfinalization.lidar_preprocessor(out, plys)

    # copy RPC xml files in the output directory
    for img in cfg['images']:
        shutil.copy2(img['rpc'], cfg['out_dir'])


def launch_parallel_calls(fun, list_of_args, nb_workers, extra_args=None):
    """
    Run a function several times in parallel with different given inputs.

    Args:
        fun: function to be called several times in parallel.
        list_of_args: list of (first positional) arguments passed to fun, one
            per call
        nb_workers: number of calls run simultaneously
        extra_args (optional, default is None): tuple containing extra arguments
            to be passed to fun (same value for all calls)
    """
    results = []
    show_progress.counter = 0
    pool = multiprocessing.Pool(nb_workers)
    for x in list_of_args:
        args = (x,) + extra_args if extra_args else (x,)
        results.append(pool.apply_async(fun, args=args, callback=show_progress))

    for r in results:
        try:
            r.get(3600)  # wait at most one hour per call
        except multiprocessing.TimeoutError:
            print "Timeout while running %s" % str(r)
        except common.RunFailure as e:
            print "FAILED call: ", e.args[0]["command"]
            print "\toutput: ", e.args[0]["output"]
        except ValueError as e:
            print traceback.format_exc()
            print str(r)
            pass
        except KeyboardInterrupt:
            pool.terminate()
            sys.exit(1)


    pool.close()
    pool.join()


def execute_job(config_file,params):
    """
    Execute a job.

    Args:
         - json config file
         - params  ( <==> [tile_dir,step,...])
    """
    tile_dir = params[0]
    step = int(params[1])

    tiles_full_info = initialization.init_tiles_full_info(config_file)

    if not (tile_dir == 'all_tiles' or 'dsm' in tile_dir ):
        for tile in tiles_full_info:
            if tile_dir == tile['directory']:
                tile_to_process = tile
                break

    try:

        if step == 2:#"preprocess_tiles":
            print 'preprocess_tiles on %s ...' % tile_to_process
            preprocess_tile(tile_to_process)

        if step == 3:#"global_values":
            print 'global values ...'
            global_values(tiles_full_info)

        if step == 4:#"process_tiles" :
            print 'process_tiles on %s ...' % tile_to_process
            process_tile(tile_to_process)

        if step == 5:#"global extent" :
            print 'global extent ...'
            global_extent(tiles_full_info)

        if step == 6:#"compute_dsm" :
            print 'compute_dsm ...'
            current_tile=int(tile_dir.split('_')[1]) # for instance, dsm_2 becomes 2
            compute_dsm([config_file,cfg['dsm_nb_tiles'],current_tile])

        if step == 7:#"global_finalization":
            print 'global finalization...'
            global_finalization(tiles_full_info)

    except KeyboardInterrupt:
        pool.terminate()
        sys.exit(1)

    except common.RunFailure as e:
        print "FAILED call: ", e.args[0]["command"]
        print "\toutput: ", e.args[0]["output"]


def list_jobs(config_file, step):

    tiles_full_info = initialization.init_tiles_full_info(config_file)
    filename = str(step) + ".jobs"

    if not (os.path.exists(cfg['out_dir'])):
        os.mkdir(cfg['out_dir'])

    if step in [2,4]:           #preprocessing, processing
        f = open(os.path.join(cfg['out_dir'],filename),'w')
        for tile in tiles_full_info:
            tile_dir = tile['directory']
            f.write(tile_dir + ' ' + str(step) + '\n')
        f.close()
    elif step in [3,5,7]:       # global values, global extent, finalization
        f = open(os.path.join(cfg['out_dir'],filename),'w')
        f.write('all_tiles ' + str(step) + '\n')
        f.close()
    elif step ==6 :             # compute dsm
        f = open(os.path.join(cfg['out_dir'],filename),'w')
        for i in range(cfg['dsm_nb_tiles']):
            f.write('dsm_'+ str(i) + ' ' + str(step) + '\n')
        f.close()
    else:
        print "Unkown step required: %s" % str(step)


def main(config_file, step=None, clusterMode=None, misc=None):
    """
    Launch the entire s2p pipeline with the parameters given in a json file.

    It is a succession of six steps:
        initialization
        preprocessing
        global_values
        processing
        compute dsms
        global_finalization

    Args:
        config_file: path to a json configuration file
        step: integer between 1 and 5 specifying which step to run. Default
        value is None. In that case all the steps are run.
    """
    print_elapsed_time.t0 = datetime.datetime.now()

    if clusterMode == 'list_jobs':
        list_jobs(config_file, step)
    elif clusterMode == 'job':
        cfg['omp_num_threads'] = 1
        execute_job(config_file,misc)
    else:
        # determine which steps to run
        steps = [step] if step else [1, 2, 3, 4, 5, 6, 7]

        # initialization (has to be done whatever the queried steps)
        initialization.init_dirs_srtm(config_file)
        tiles_full_info = initialization.init_tiles_full_info(config_file)

        # multiprocessing setup
        nb_workers = multiprocessing.cpu_count()  # nb of available cores
        if cfg['max_nb_threads']:
            nb_workers = min(nb_workers, cfg['max_nb_threads'])

        # omp_num_threads: should not exceed nb_workers when multiplied by the
        # number of tiles
        cfg['omp_num_threads'] = max(1, int(nb_workers / len(tiles_full_info)))

        # do the job
        if 2 in steps:
            print '\npreprocessing tiles...'
            show_progress.total = len(tiles_full_info)
            launch_parallel_calls(preprocess_tile, tiles_full_info, nb_workers)
            print_elapsed_time()

        if 3 in steps:
            print '\ncomputing global values...'
            global_values(tiles_full_info)
            print_elapsed_time()

        if 4 in steps:
            print '\nprocessing tiles...'
            show_progress.total = len(tiles_full_info)
            launch_parallel_calls(process_tile, tiles_full_info, nb_workers)
            print_elapsed_time()

        if 5 in steps:
            print '\ncomputing global extent...'
            global_extent(tiles_full_info)
            print_elapsed_time()

        if 6 in steps:
            print '\ncompute dsm...'
            args = []
            for i in range(cfg['dsm_nb_tiles']):
                args.append([config_file, cfg['dsm_nb_tiles'], i])
            show_progress.total = cfg['dsm_nb_tiles']
            launch_parallel_calls(compute_dsm, args, nb_workers)
            print_elapsed_time()

        if 7 in steps:
            print '\nglobal finalization...'
            global_finalization(tiles_full_info)
            print_elapsed_time()

    # cleanup
    print_elapsed_time(since_first_call=True)
    common.garbage_cleanup()


if __name__ == '__main__':

    error = False
    steps=[1,2,3,4,5,6,7]

    if len(sys.argv) < 2:
        error = True

    elif sys.argv[1].endswith(".json"):
        if len(sys.argv) == 2:
            main(sys.argv[1])
        elif len(sys.argv) == 3 and int(sys.argv[2]) in steps:
            main(sys.argv[1], int(sys.argv[2]))
        else:
            error = True
    else:  # cluster modes
        if sys.argv[1] not in ['list_jobs', 'job']:
            error = True
        else:
            if sys.argv[1] == 'list_jobs':
                if len(sys.argv) == 4 and int(sys.argv[3]) in steps:
                    main(sys.argv[2], int(sys.argv[3]), 'list_jobs')
                else:
                    error = True

            if sys.argv[1] == 'job':
                if len(sys.argv) >= 5 and int(sys.argv[4]) in steps:
                    main(sys.argv[2], None, 'job', sys.argv[3:])
                else:
                    error = True
    if error:
        print """
        Incorrect syntax, use:
          > %s config.json [step (integer between 1 and 7)]
            1: initialization
            2: preprocessing (tilewise sift, local pointing correction)
            3: global-pointing
            4: processing (tilewise rectification, matching and triangulation)
            5: global-extent
            6: compute dsm from ply files (one per tile)
            7: finalization
            Launches the s2p pipeline.

          > %s list_jobs config.json step (integer between 2 and 7)
            Return the list of jobs for a specific step.

          > %s job config.json tile_dir step (integer between 2 and 7)
            Run a specific job defined by a json string. This mode allows to run jobs returned
            by the list_jobs running mode.


          All the parameters, paths to input and output files, are defined in
          the json configuration file.

        """ % (sys.argv[0], sys.argv[0], sys.argv[0])
        sys.exit(1)<|MERGE_RESOLUTION|>--- conflicted
+++ resolved
@@ -179,7 +179,6 @@
         common.remove_if_exists(os.path.join(pair_dir,'rectified_sec.tif'))
         common.remove_if_exists(os.path.join(pair_dir,'cloud_water_image_domain_mask.png'))
         common.remove_if_exists(os.path.join(pair_dir,'rectified_cloud_water_image_domain_mask.png'))
-        
 
 
 def process_tile(tile_info):
@@ -224,24 +223,10 @@
             print '\ttriangulating tile %d %d...' % (col, row)
             process.triangulate(tile_info, None)
 
+
         # finalization
-<<<<<<< HEAD
         process.finalize_tile(tile_info, cfg['utm_zone'])
-=======
-<<<<<<< HEAD
-        finalize=True
-        for pair_id in xrange(1, nb_pairs + 1):
-            if os.path.isfile(os.path.join(tile_dir, 'pair_%d' % (pair_id), 'this_tile_is_masked.txt')):
-                finalize = False;
-        if finalize:
-            process.finalize_tile(tile_info, cfg['utm_zone'])
-=======
-        height_maps = []
-        for i in xrange(nb_pairs):
-            height_maps.append(os.path.join(tile_dir, 'pair_%d' % (i+1), 'height_map.tif'))
-        process.finalize_tile(tile_info, height_maps, cfg['utm_zone'])
->>>>>>> fixed-masked-tile-tests
->>>>>>> 64bebc44
+
 
         # ply extrema
         common.run("plyextrema {} {}".format(tile_dir, os.path.join(tile_dir, 'plyextrema.txt')))
