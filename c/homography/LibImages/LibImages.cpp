/**
 * @brief Class to deal with images.
 *
 * @author Marc Lebrun <marc.lebrun.ik@gmail.com> (original version)
 * @author Carlo de Franchis <carlodef@gmail.com> (modified version)
 **/

//! Global includes
#include <limits.h>
#include <inttypes.h>
#include <complex.h> // Must be included BEFORE fftw
#include <fftw3.h>
#include <gdal_priv.h>
#include <iostream>
#include <fstream>
#include <omp.h>
#include <xmmintrin.h>
#include <x86intrin.h>
#include <cmath>
#include <algorithm>
#include <cstring>
#include <vector>

//! Local includes
#include "LibImages.h"
#include "../Utilities/Utilities.h"
#include "../Utilities/Memory.h"


using namespace std;


//! Default constructor
Image::Image() :

  //! Size
  m_width   (0),
  m_height  (0),
  m_channels(0),
  m_border  (0),
  m_size    (0),

//! Miscalleneous
#ifdef _OPENMP
  m_nbThreads(omp_get_max_threads()),
#else
  m_nbThreads(1),
#endif // _OPENMP

  //! Pointers
  m_ptr     (NULL),
  m_heights (NULL) {

}


//! Surcharged constructor with a specified size.
Image::Image(
  const size_t i_width,
  const size_t i_height,
  const size_t i_channels,
  const size_t i_border) :

  //! Size
  m_width   (i_width),
  m_height  (i_height),
  m_channels(i_channels),
  m_border  (i_border),
  m_size    (i_channels * (i_width + 2 * i_border) * (i_height + 2 * i_border)),

  //! Miscalleneous
#ifdef _OPENMP
  m_nbThreads(omp_get_max_threads()),
#else
  m_nbThreads(1),
#endif // _OPENMP

  //! Pointers
  m_ptr     ((float*) memalloc(16, m_size * sizeof(float))),
  m_heights ((size_t*) malloc((m_nbThreads + 1) * sizeof(size_t))) {

  //! Fill the image with zeros
  size_t k = 0;

#ifdef USE_AVX
  //! AVX version
  for (; k < m_size - 8; k += 8) {
    _mm256_storeu_ps(m_ptr + k, _mm256_setzero_ps());
  }
#else
#ifdef USE_SSE
  //! SSE version
  for (; k < m_size - 4; k += 4) {
    _mm_storeu_ps(m_ptr + k, _mm_setzero_ps());
  }
#endif // USE_SSE
#endif // USE_AVX

  //! Normal version
  for (; k < m_size; k++) {
    m_ptr[k] = float(0);
  }

  //! Initialize the beginning and end for each slices of the image
  initializeHeights(m_height, m_heights, m_nbThreads);
}


//! Surcharged constructor with a specific size and pointer to data.
Image::Image(
    const float* i_ptr,
    const size_t i_width,
    const size_t i_height,
    const size_t i_channels):

    //! Size
    m_width   (i_width),
    m_height  (i_height),
    m_channels(i_channels),
    m_border  (0),
    m_size    (i_channels * i_width * i_height),

    //! Miscalleneous
#ifdef _OPENMP
    m_nbThreads(omp_get_max_threads()),
#else
    m_nbThreads(1),
#endif // _OPENMP

    //! Pointers
    m_ptr     ((float*) memalloc(16, m_size * sizeof(float))),
    m_heights ((size_t*) malloc((m_nbThreads + 1) * sizeof(size_t))) {

    //! Copy the data
    size_t k = 0;
#ifdef USE_AVX
    //! AVX version
    for (; k < m_size - 8; k += 8) {
        _mm256_storeu_ps(m_ptr + k, _mm256_loadu_ps(i_ptr + k));
    }
#else
#ifdef USE_SSE
    //! SSE version
    for (; k < m_size - 4; k += 4) {
        _mm_storeu_ps(m_ptr + k, _mm_loadu_ps(i_ptr + k));
    }
#endif // USE_SSE
#endif // USE_AVX

    //! Normal version
    for (; k < m_size; k++)
        m_ptr[k] = i_ptr[k];

    //! Initialize the beginning and end for each slices of the image
    initializeHeights(m_height, m_heights, m_nbThreads);
}

//! Copy constructor.
Image::Image(
  const Image& i_im) :

  //! Size
  m_width   (i_im.m_width),
  m_height  (i_im.m_height),
  m_channels(i_im.m_channels),
  m_border  (i_im.m_border),
  m_size    (i_im.m_size),

  //! Miscalleneous
  m_nbThreads(i_im.m_nbThreads),

  //! Pointers
  m_ptr     ((float*) memalloc(16, m_size * sizeof(float))),
  m_heights ((size_t*) malloc((m_nbThreads + 1) * sizeof(size_t))) {

  //! Copy the data
  size_t k = 0;
#ifdef USE_AVX
  //! AVX version
  for (; k < m_size - 8; k += 8) {
    _mm256_storeu_ps(m_ptr + k, _mm256_loadu_ps(i_im.m_ptr + k));
  }
#else
#ifdef USE_SSE
  //! SSE version
  for (; k < m_size - 4; k += 4) {
    _mm_storeu_ps(m_ptr + k, _mm_loadu_ps(i_im.m_ptr + k));
  }
#endif // USE_SSE
#endif // USE_AVX

  //! Normal version
  for (; k < m_size; k++) {
    m_ptr[k] = i_im.m_ptr[k];
  }

  //! Copy the slices
  for (size_t k = 0; k < m_nbThreads + 1; k++) {
    m_heights[k] = i_im.m_heights[k];
  }
}


//! Default destructor
Image::~Image() {

  //! Release the memory
  releaseMemory();
}


//! Operator overload.
Image& Image::operator=(
  const Image& i_im) {

  if (&i_im == this) {
    return *this;
  }

  releaseMemory();

  new (this) Image(i_im);
  return *this;
}


//! Generic read of an image.
void Image::read(
  const char* p_name,
  const size_t i_border) {

  //! Parameters check
  if (NULL == p_name) {
    cout << "Null name" << endl;
    exit(EXIT_FAILURE);
  }
  //! Check the extension
  string ext = p_name;
  const int pos = ext.find_last_of(".");
  ext = ext.substr(pos + 1, ext.size());

  //! Call the right function
  if (ext == "tif" || ext == "tiff") {
    this->readTiff(p_name, i_border);
  }
  else {
    cout << "Extension " << ext << " not known. Abort." << endl;
    exit(EXIT_FAILURE);
  }
}


//! Read a mono-channel uint16 tiff image.
void Image::readTiff(
  const char* p_name,
  const size_t i_border) {

  GDALAllRegister();
  GDALDataset *poDataset = (GDALDataset *) GDALOpen(p_name, GA_ReadOnly);

  if (poDataset == NULL) {
    fprintf(stderr, "ERROR: can't open %s\n", p_name);
    exit(EXIT_FAILURE);
  }

  int w = poDataset->GetRasterXSize();
  int h = poDataset->GetRasterYSize();

  // read the needed ROI in the input image
  GDALRasterBand *poBand = poDataset->GetRasterBand(1);
  float *roi = (float *) CPLMalloc(sizeof(float)*w*h);
  int errorRasterIO = poBand->RasterIO(GF_Read, 0, 0, w, h, roi, w, h, GDT_Float32, 0, 0);
  if (errorRasterIO != CPLE_None)
    fprintf(stderr, "errorRasterIO = %d\n", errorRasterIO);
  GDALClose((GDALDatasetH) poDataset);

  //! Allocate the image
  new (this) Image(roi, (const size_t) w, (const size_t) h, 1);
  this->m_border = i_border;

}


//! Generic write image.
void Image::write(
  const char* p_name,
  const bool p_quad) const {

  //! parameters check
  if (0 >= m_width || 0 >= m_height || 0 >= m_channels) {
    cout << "Inconsistent size." << endl;
    exit(EXIT_FAILURE);
  }

  //! Parameters check
  if (NULL == p_name) {
    cout << "Null name" << endl;
    exit(EXIT_FAILURE);
  }
  //! Check the extension
  string ext = p_name;
  const int pos = ext.find_last_of(".");
  ext = ext.substr(pos + 1, ext.size());

  //! Call the right function
  if (ext == "tif" || ext == "tiff") {
    this->writeTiff(p_name, p_quad);
  }
  else {
    cout << "Extension " << ext << " not known. Abort." << endl;
    exit(EXIT_FAILURE);
  }
}


//! Write an image via the libgdal write function
void Image::writeTiff(
  const char *p_name,
  const bool p_quad) const {

  //! For convenience
  const size_t h = m_height * (p_quad ? 2 : 1);
  const size_t w = m_width  * (p_quad ? 2 : 1);

  const char *pszFormat = "GTiff";
  GDALDriver *poDriver;
  poDriver = GetGDALDriverManager()->GetDriverByName(pszFormat);

  GDALDataset *poDstDS;
  char **papszOptions = NULL;
  poDstDS = poDriver->Create( p_name, w, h, m_channels, GDT_Float32, papszOptions );
  GDALRasterBand *poBand;

  float* line = (float*) memalloc(16, (p_quad ? w : m_width) * sizeof(float));

  //! Write the file data
<<<<<<< HEAD
  for (size_t c = 0, ok = 1; ok && c < m_channels; c++) {
    poBand = poDstDS->GetRasterBand(c+1);
    for (size_t i = 0; ok && i < h; i++) {
=======
  for (size_t c = 0; c < m_channels; c++) {
    poBand = poDstDS->GetRasterBand(c+1);
    for (size_t i = 0; i < h; i++) {
>>>>>>> 06c64a6c
      const float* iI = this->getPtr(c, p_quad ? i / 2 : i);

      //! Copy the line
      if (p_quad)
        for (size_t j = 0; j < m_width; j++)
          line[2 * j + 0] = line[2 * j + 1] = iI[j];
      else
        for (size_t j = 0; j < m_width; j++)
          line[j] = iI[j];

<<<<<<< HEAD
      poBand->RasterIO( GF_Write, 0, i, w, 1, 
			line, w, 1, GDT_Float32, 0, 0 );
=======
      poBand->RasterIO(GF_Write, 0, i, w, 1, line, w, 1, GDT_Float32, 0, 0);
>>>>>>> 06c64a6c
    }
  }

  //! Release memory
  memfree(line);

  /* Once we're done, close properly the dataset */
  GDALClose( (GDALDatasetH) poDstDS );
}

//! Add a border to the current image.
void Image::addBorder(
  const size_t i_border) {

  //! Temporary image with border
  Image tmp(m_width, m_height, m_channels, i_border);

  //! Copy the inner image into it
  this->copyInner(tmp);

  //! Retrieve the bigger image
  *this = tmp;
}


//! Set a value for the border of the current image.
void Image::setBorder(
  const float p_value) {

#ifdef USE_AVX
  const __m256 xValue = _mm256_set1_ps(p_value);
#else
#ifdef USE_SSE
  const __m128 xValue = _mm_set1_ps(p_value);
#endif // USE_SSE
#endif // USE_AVX

  //! For every channels
  for (size_t c = 0; c < m_channels; c++) {

    //! Top and bottom borders
    for (int n = 0; n < int(m_border); n++) {
      float* iT = this->getPtr(c, - n - 1);
      float* iB = this->getPtr(c, m_height + n);
      int j = -int(m_border);

#ifdef USE_AVX
      //! AVX version
      for (; j < int(m_width + m_border) - 8; j += 8) {
        _mm256_storeu_ps(iT + j, xValue);
        _mm256_storeu_ps(iB + j, xValue);
      }
#else
#ifdef USE_SSE
      //! SSE version
      for (; j < int(m_width + m_border) - 4; j += 4) {
        _mm_storeu_ps(iT + j, xValue);
        _mm_storeu_ps(iB + j, xValue);
      }
#endif // USE_SSE
#endif // USE_AVX

      //! Normal version
      for (; j < int(m_width + m_border); j++) {
        iT[j] = p_value;
        iB[j] = p_value;
      }
    }

    //! Left and right borders
    for (int i = -int(m_border); i < int(m_height + m_border); i++) {
      float* iT = this->getPtr(c, i);

      for (int n = 0; n < int(m_border); n++) {
        iT[-n - 1] = p_value;
        iT[m_width + n] = p_value;
      }
    }
  }
}


//! Copy the inner image of the current image to another image.
void Image::copyInner(
  Image& o_im,
  const int p_tid) const {

  //! Check the size of the output image.
  if (o_im.width   () != m_width   ||
      o_im.height  () != m_height  ||
      o_im.channels() != m_channels) {

    o_im.init(m_width, m_height, m_channels, o_im.border());
  }

  //! For convenience
  const size_t hBegin = p_tid >= 0 ? m_heights[p_tid] : 0;
  const size_t hEnd   = p_tid >= 0 ? m_heights[p_tid + 1] : m_height;

  //! Copy the values
  for (size_t c = 0; c < m_channels; c++) {
    for (size_t i = hBegin; i < hEnd; i++) {
      const float* iI = this->getPtr(c, i);
      float* oI = o_im.getPtr(c, i);
      size_t j = 0;

#ifdef USE_AVX
      //! AVX version
      for (; j < m_width - 8; j += 8) {
        _mm256_storeu_ps(oI + j, _mm256_loadu_ps(iI + j));
      }
#else
#ifdef USE_SSE
      //! AVX version
      for (; j < m_width - 4; j += 4) {
        _mm_storeu_ps(oI + j, _mm_loadu_ps(iI + j));
      }
#endif // USE_SSE
#endif // USE_AVX

      //! Normal version
      for (; j < m_width; j++) {
        oI[j] = iI[j];
      }
    }
  }
}


//! In-place convolution with a Gaussian.
void Image::convolveGaussian(
  const float p_sigma) {

  //! For convenience
  const int h = m_height;
  const int w = m_width;

  //! The kernel is truncated at 4 sigmas from center.
  int kSize = (int) (8.f * p_sigma + 1.f);

  //! The kernel size should be odd
  kSize = kSize > 3 ? kSize + 1 - kSize % 2 : 3;
  const int kHalf = kSize / 2;

  //! Allocate the kernel
  float* kernel = (float*) memalloc(16, kSize * sizeof(float));

  //! Compute the kernel
  float sum = 0.f;
  for (int i = 0; i < kSize; i++) {
    const float x = (float) (i - kHalf);
    kernel[i] = exp(-x * x / (2.f * p_sigma * p_sigma));
    sum += kernel[i];
  }

  //! Normalize the kernel
  for (int i = 0; i < kSize; i++) {
    kernel[i] /= sum;
  }

  //! Loop over the channels
  for (size_t c = 0; c < m_channels; c++) {

    //! Buffer allocation
    float* line = (float*) memalloc(16, (2 * kHalf + w) * sizeof(float));

    //! Horizontal convolution
    for (int i = 0; i < h; i++) {
      float* iI = this->getPtr(c, i);

      //! Copy the line into a buffer
      for (int j = 0; j < kHalf; j++) {
        line[j] = iI[0];
        line[kHalf + w + j] = iI[w - 1];
      }
      for (int j = 0; j < w; j++) {
        line[kHalf + j] = iI[j];
      }

      //! Apply the convolution - SSE version
      int j = 0;
      for (; j < w - 4; j += 4) {
        __m128 value = _mm_setzero_ps();

        //! Unroll the loops
        int k = 0;
        while (k + 4 < kSize) {
          value += _mm_set1_ps(kernel[k + 0]) * _mm_loadu_ps(line + j + k + 0) +
                   _mm_set1_ps(kernel[k + 1]) * _mm_loadu_ps(line + j + k + 1) +
                   _mm_set1_ps(kernel[k + 2]) * _mm_loadu_ps(line + j + k + 2) +
                   _mm_set1_ps(kernel[k + 3]) * _mm_loadu_ps(line + j + k + 3);
          k += 4;
        }
        for (; k < kSize; k++) {
          value += _mm_set1_ps(kernel[k]) * _mm_loadu_ps(line + j + k);
        }
        _mm_storeu_ps(iI + j, value);
      }

      //! Normal version
      for (; j < w; j++) {
        float value = 0.f;

        //! Apply the convolution
        for (int k = 0; k < kSize; k++) {
          value += kernel[k] * line[j + k];
        }

        iI[j] = value;
      }
    }

    //! Release memory
    memfree(line);

    //! Buffer allocation
    __m128* xCol = (__m128*) memalloc(16, (2 * kHalf + h) * sizeof(__m128));

    //! Vertical convolution - SSE version
    int j = 0;
    for (; j < w - 4; j += 4) {

      //! Copy the line into a buffer
      for (int i = 0; i < kHalf; i++) {
        xCol[i] = _mm_loadu_ps(this->getPtr(c, 0) + j);
        xCol[kHalf + h + i] = _mm_loadu_ps(this->getPtr(c, h - 1) + j);
      }
      for (int i = 0; i < h; i++) {
        xCol[kHalf + i] = _mm_loadu_ps(this->getPtr(c, i) + j);
      }

      //! Apply the convolution
      for (int i = 0; i < h; i++) {
        __m128 value = _mm_setzero_ps();

        //! Unroll the loop
        int k = 0;
        while (k + 4 < kSize) {
          value += _mm_set1_ps(kernel[k + 0]) * xCol[i + k + 0] +
                   _mm_set1_ps(kernel[k + 1]) * xCol[i + k + 1] +
                   _mm_set1_ps(kernel[k + 2]) * xCol[i + k + 2] +
                   _mm_set1_ps(kernel[k + 3]) * xCol[i + k + 3];
          k += 4;
        }
        for (; k < kSize; k++) {
          value += _mm_set1_ps(kernel[k]) * xCol[i + k];
        }

        xCol[i] = value;
      }

      //! Get the value
      for (int i = 0; i < h; i++) {
        _mm_storeu_ps(this->getPtr(c, i) + j, xCol[i]);
      }
    }

    //! Release memory
    memfree(xCol);

    //! Buffer allocation
    float* col = (float*) memalloc(16, (2 * kHalf + h) * sizeof(float));

    //! Vertical convolution - normal version
    for (; j < w; j++) {

      //! Copy the line into a buffer
      for (int i = 0; i < kHalf; i++) {
        col[i] = this->getPtr(c, 0)[j];
        col[kHalf + h + i] = this->getPtr(c, h - 1)[j];
      }
      for (int i = 0; i < h; i++) {
        col[kHalf + i] = this->getPtr(c, i)[j];
      }

      //! Apply the convolution
      //ConvBufferFast(col, kernel, h, kSize);
      for (int i = 0; i < h; i++) {
        float value = 0.f;

        //! Unroll the loop
        int k = 0;
        while (k + 4 < kSize) {
          value += kernel[k + 0] * col[i + k + 0] +
                   kernel[k + 1] * col[i + k + 1] +
                   kernel[k + 2] * col[i + k + 2] +
                   kernel[k + 3] * col[i + k + 3];
          k += 4;
        }
        for (; k < kSize; k++) {
          value += kernel[k] * col[i + k];
        }

        //col[i] = value;
        //! Get the value
        this->getPtr(c, i)[j] = col[i];
      }

      //! Get the value
      /*for (int i = 0; i < h; i++) {
        this->getPtr(c, i)[j] = col[i];
      }*/
    }

    //! Release memory
    memfree(col);
  }

  //! Release memory
  memfree(kernel);
}


//! Release the memory
void Image::releaseMemory() {

  //! Release the memory
  if (m_ptr != NULL) {
    memfree(m_ptr);
    m_ptr = NULL;
  }

  if (m_heights != NULL) {
    memfree(m_heights);
    m_heights = NULL;
  }
}<|MERGE_RESOLUTION|>--- conflicted
+++ resolved
@@ -334,15 +334,9 @@
   float* line = (float*) memalloc(16, (p_quad ? w : m_width) * sizeof(float));
 
   //! Write the file data
-<<<<<<< HEAD
-  for (size_t c = 0, ok = 1; ok && c < m_channels; c++) {
-    poBand = poDstDS->GetRasterBand(c+1);
-    for (size_t i = 0; ok && i < h; i++) {
-=======
   for (size_t c = 0; c < m_channels; c++) {
     poBand = poDstDS->GetRasterBand(c+1);
     for (size_t i = 0; i < h; i++) {
->>>>>>> 06c64a6c
       const float* iI = this->getPtr(c, p_quad ? i / 2 : i);
 
       //! Copy the line
@@ -353,12 +347,7 @@
         for (size_t j = 0; j < m_width; j++)
           line[j] = iI[j];
 
-<<<<<<< HEAD
-      poBand->RasterIO( GF_Write, 0, i, w, 1, 
-			line, w, 1, GDT_Float32, 0, 0 );
-=======
       poBand->RasterIO(GF_Write, 0, i, w, 1, line, w, 1, GDT_Float32, 0, 0);
->>>>>>> 06c64a6c
     }
   }
 
