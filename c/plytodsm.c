// take a series of ply files and produce a digital elevation map

#include <assert.h>
#include <math.h>
#include <stdbool.h>
#include <stdio.h>
#include <stdlib.h>
#include <string.h>

#include <geotiff/xtiffio.h>
#include <geotiff/geotiffio.h>
#include <geotiff/geo_tiffp.h>

#include "iio.h"
#include "lists.c"
#include "fail.c"
#include "xmalloc.c"


// convert string like '28N' into a number like 32628, according to:
// WGS84 / UTM northern hemisphere: 326zz where zz is UTM zone number
// WGS84 / UTM southern hemisphere: 327zz where zz is UTM zone number
// http://www.remotesensing.org/geotiff/spec/geotiff6.html#6.3.3.1
static int get_utm_zone_index_for_geotiff(char *utm_zone)
{	
	int out = 32000;
	if (utm_zone[2] == 'N')
		out += 600;
	else if (utm_zone[2] == 'S')
		out += 700;
	else
		fprintf(stderr, "error: bad utm zone value: %s\n", utm_zone);
	utm_zone[2] = '\0';
	out += atoi(utm_zone);
	return out;
}

void set_geotif_header(char *tiff_fname, char *utm_zone, float xoff,
		float yoff, float scale)
{
	// open tiff file
	TIFF *tif = XTIFFOpen(tiff_fname, "r+");
	if (!tif)
		fail("failed in XTIFFOpen\n");

	GTIF *gtif = GTIFNew(tif);
	if (!gtif)
		fail("failed in GTIFNew\n");

	// write TIFF tags
	double pixsize[3] = {scale, scale, 0.0};
	TIFFSetField(tif, GTIFF_PIXELSCALE, 3, pixsize);

	double tiepoint[6] = {0.0, 0.0, 0.0, xoff, yoff, 0.0};
	TIFFSetField(tif, GTIFF_TIEPOINTS, 6, tiepoint);

	// write GEOTIFF keys
	int utm_ind = get_utm_zone_index_for_geotiff(utm_zone);
	GTIFKeySet(gtif, ProjectedCSTypeGeoKey, TYPE_SHORT, 1, utm_ind);
	GTIFWriteKeys(gtif);

	// free and close
	GTIFFree(gtif);
	XTIFFClose(tif);
}



struct ply_property {
	enum {UCHAR,FLOAT,DOUBLE,UNKNOWN} type;
	char name[0x100];
	size_t len;
};

static bool parse_property_line(struct ply_property *t, char *buf)
{
	char typename[0x100];
	bool r = 2 == sscanf(buf, "property %s %s\n", typename, t->name);
	t->type = UNKNOWN;
	if (0 == strcmp(typename, "uchar")) { t->type = UCHAR;  t->len = 1;}
	if (0 == strcmp(typename, "float")) { t->type = FLOAT;  t->len = 4;}
	if (0 == strcmp(typename, "double")){ t->type = DOUBLE; t->len = 8;}
	return r;
}



// fast forward "f" until "end_header" is found
// returns the number of 'properties' 
// the array of structures *t, contains the names and sizes 
// the properties in bytes, isbin is set if binary encoded
// and reads the utm zone
static size_t header_get_record_length_and_utm_zone(FILE *f_in, char *utm, 
		int *isbin, struct ply_property *t)
{
	size_t n = 0;
	*isbin = 0;

	char buf[FILENAME_MAX] = {0};
	while (fgets(buf, FILENAME_MAX, f_in)) {
		if (0 == strcmp(buf, "format binary_little_endian 1.0\n")) *isbin=1;
		else if (0 == strcmp(buf, "format ascii 1.0\n")) *isbin=0;
		else {
			if (parse_property_line(t+n, buf))
				n += 1;
			else if (0 == strncmp(buf, "comment projection:", 19)) {
				sscanf(buf, "comment projection: UTM %s", utm);
			}
		}
		if (0 == strcmp(buf, "end_header\n"))
			break;
	}
	return n;
}



// re-scale a float between 0 and w
static int rescale_float_to_int(double x, double min, double max, int w, bool *flag)
{
	*flag=1;
	int r = w * (x - min)/(max - min);
	if (r < 0) *flag=0;
	if (r >= w) *flag=0;
	return r;
}


struct images {
	float *cnt;
	float *pixel_value;
	float **heights;
	int w, h;
};

// Help to sort tabs of float
int compare (const void * a, const void * b)
{
  return ( *(float*)a - *(float*)b );
}

// update the output images with a new height
static void add_height_to_images(struct images *x, int i, int j, float v, unsigned int flag)
{
    uint64_t k = (uint64_t) x->w * j + i;
    
    switch (flag) 
    {
	case 0: // nominal case
	{
	    x->pixel_value[k] = (v + x->cnt[k] * x->pixel_value[k]) / (1 + x->cnt[k]);
	    x->cnt[k] += 1;
	}
	break;
	case -2: // just count the number of occurrences
	{
	    x->cnt[k] += 1;
	}
	break;
	case -1: // memory alloc and heights tab filling
	{
	    if (x->cnt[k])
	    {
		if (!x->heights[k])
		{
		    x->heights[k] = xmalloc(x->cnt[k]*sizeof(float));
		    x->cnt[k]=0;
		}
		
		x->heights[k][(int) x->cnt[k]] = v;
		x->cnt[k] += 1;
	    }
	}
	break;
    }
}
	    
static void synth_heights(struct images *x, uint64_t k,unsigned int flag)
{
    switch (flag) 
    {	    
	case 1: // average
	{
	    if (x->cnt[k])
	    {
		float sum=0.;
		for(int i=0;i<x->cnt[k];i++)
		{
		    sum += x->heights[k][i];
		}
		x->pixel_value[k] = sum / ( (float) x->cnt[k]);
	    }
	}
	break;
	case 2: // var
	{
	    if (x->cnt[k])
	    {
		double sum1=0.,sumC=0.;
		for(int i=0;i<x->cnt[k];i++)
		{
		    sum1 += (double) x->heights[k][i];
		    sumC += pow( (double) x->heights[k][i],2.0);
		}
		double m1 = sum1 / ( (double) x->cnt[k]);
		double mc = sumC / ( (double) x->cnt[k]);

		x->pixel_value[k] = mc-m1*m1;
	    }
	}
	break;
	case 3: // min
	{
	    if (x->cnt[k])
	    {
		qsort (x->heights[k], (int) x->cnt[k], sizeof(float), compare);
		x->pixel_value[k] = x->heights[k][0];
	    }
	}
	break;
	case 4: // max
	{
	    if (x->cnt[k])
	    {
		qsort (x->heights[k], (int) x->cnt[k], sizeof(float), compare);
		x->pixel_value[k] = x->heights[k][(int) x->cnt[k]-1];
	    }
	}
	break;
	case 5: // median
	{
	    if (x->cnt[k])
	    {
		qsort (x->heights[k], (int) x->cnt[k], sizeof(float), compare);
		x->pixel_value[k] = x->heights[k][(int) x->cnt[k]/2];
	    }
	}
	break;
    }
}

int get_record(FILE *f_in, int isbin, struct ply_property *t, int n, double *data){
	int rec = 0;
	if(isbin) {
		for (int i = 0; i < n; i++) {
			switch(t[i].type) {
				case UCHAR: {
						    unsigned char X;
						    rec += fread(&X, 1, 1, f_in);
						    data[i] = X;
						    break; }
				case FLOAT: {
						    float X;
						    rec += fread(&X, sizeof(float), 1, f_in);
						    data[i] = X;
						    break; }
				case DOUBLE: {
						     double X;
						     rec += fread(&X, sizeof(double), 1, f_in);
						     data[i] = X;
						     break; }
			}
		}
	} else {
		int i=0;
		while (i < n && !feof(f_in)) {
			rec += fscanf(f_in,"%lf", &data[i]);  i++;
		}
	}
	return rec;
}


// open a ply file, and accumulate its points to the image
static void add_ply_points_to_images(struct images *x,
		float xmin, float xmax, float ymin, float ymax,
		char utm_zone[3], char *fname, int col_idx, unsigned int flag)
{
	FILE *f = fopen(fname, "r");
	if (!f) {
		fprintf(stderr, "WARNING (from add_ply_points_to_images) : can not open file \"%s\"\n", fname);
		return;
	}

	// check that the utm zone is the same as the provided one
	char utm[3];
	int isbin=1;
	struct ply_property t[100];
	size_t n = header_get_record_length_and_utm_zone(f, utm, &isbin, t);
	if (0 != strncmp(utm_zone, utm, 3))
		fprintf(stderr, "error: different UTM zones among ply files\n");

	if (col_idx < 2 || col_idx > 5)
		exit(fprintf(stderr, "error: bad col_idx %d\n", col_idx));


	double data[n];
	while ( n == get_record(f, isbin, t, n, data) ) {
		bool flag1,flag2;
		int i = rescale_float_to_int(data[0], xmin, xmax, x->w, &flag1);
		int j = rescale_float_to_int(-data[1], -ymax, -ymin, x->h, &flag2);
		
		if ( (flag1) && (flag2))
		{
		    if (col_idx == 2) {
			    add_height_to_images(x, i, j, data[2],flag);
			    assert(isfinite(data[2]));
		    }
		    else
		    {
			    unsigned int rgb = data[col_idx];
			    add_height_to_images(x, i, j, rgb,flag);
		    }
		}
	}

	fclose(f);
}


void help(char *s)
{
	fprintf(stderr, "usage:\n\t"
<<<<<<< HEAD
			"%s [-c column] [-flag] resolution out_dsm xmin xmax ymin ymax rowmin steprow rowmax colmin stepcol colmax tw th root_out_dir\n", s);
=======
			"%s [-c column] [-flag] resolution out_dsm list_of_tiles_txt xmin xmax ymin ymax\n", s);
>>>>>>> 99d2b1a8
	fprintf(stderr, "\t the resolution is in meters per pixel\n");
}

#include "pickopt.c"

int main(int c, char *v[])
{
	int col_idx = atoi(pick_option(&c, &v, "c", "2"));
	int flag = atoi(pick_option(&c, &v, "flag", "0"));

	// process input arguments
	if (c != 16) {
		help(*v);
		return 1;
	}
	float resolution = atof(v[1]);
	char *out_dsm = v[2];
	
	
	float xmin = atof(v[3]);
	float xmax = atof(v[4]);
	float ymin = atof(v[5]);
	float ymax = atof(v[6]);
	fprintf(stderr, "xmin: %20f, xmax: %20f, ymin: %20f, ymax: %20f\n", xmin,xmax,ymin,ymax);
	int rowmin = atoi(v[7]);
	int steprow = atoi(v[8]);
	int rowmax = atoi(v[9]);
	int colmin = atoi(v[10]);
	int stepcol = atoi(v[11]);
	int colmax = atoi(v[12]);
	int tw = atoi(v[13]);
	int th = atoi(v[14]);
	char *root_out_dir=v[15];

	// process each filename to determine x, y extremas and store the
	// filenames in a list of strings, to be able to open the files again
	FILE* ply_extrema_file = NULL;
	
	char ply[1000];
	char ply_extrema[1000];
	char utm[3];
	
	float local_xmin,local_xmax,local_ymin,local_ymax;
	
	struct list *l = NULL;
	
	// From the list of tiles, find each ply file
<<<<<<< HEAD
	uint64_t nbply_pushed=0;
	int row,col;
	for(row=rowmin;row<=rowmax;row+=steprow)
	    for(col=colmin;col<=colmax;col+=stepcol)
=======
	bool ply_extrema_found;
	uint64_t nbply_pushed=0;
	list_tiles_file = fopen(v[3], "r");
	if (list_tiles_file)
	{
	    while (fgets(tile_dir, 1000, list_tiles_file) != NULL)
>>>>>>> 99d2b1a8
	    {
	       //strtok(tile_dir, "\n");
	       sprintf(ply_extrema,"%s/tile_%d_%d_row_%d/col_%d/plyextrema.txt",root_out_dir,tw,th,row,col);
	       
	       // Now, find the extent of a given ply file, 
	       // specified by [local_xmin local_xmax local_ymin local_ymax]
	       ply_extrema_file = fopen(ply_extrema, "r");
	       if (ply_extrema_file)
	       {
		  fscanf(ply_extrema_file, "%f %f %f %f", &local_xmin, &local_xmax, &local_ymin, &local_ymax);
		  fclose(ply_extrema_file);
<<<<<<< HEAD
		  
=======

>>>>>>> 99d2b1a8
		  // Only add ply files that intersect the extent specified by [xmin xmax ymin ymax]
		  // The test below simply tells whether two rectancles overlap
		  if ( (local_xmin <= xmax) && (local_xmax >= xmin) && (local_ymin <= ymax) && (local_ymax >= ymin) )
		   {
		       sprintf(ply,"%s/tile_%d_%d_row_%d/col_%d/cloud.ply",root_out_dir,tw,th,row,col);
		       // Record UTM zone
		       FILE *ply_file = fopen(ply, "r");
			if (ply_file) 
			{
			    l = push(l, ply);
			    nbply_pushed++;
			    int isbin=0;
			    struct ply_property t[100];
			    size_t n = header_get_record_length_and_utm_zone(ply_file, utm, &isbin, t);
			}
			else
			    fprintf(stderr, "WARNING 2 : can not open file \"%s\"\n", ply);
		   }
		  
	       }
	       else
		    fprintf(stderr,"WARNING 1 : can not open file %s\n",ply_extrema);

<<<<<<< HEAD
	    } //end for loops
=======
	    } //end while (fgets(tile_dir, 1000, list_tiles_file) != NULL)
	    fclose(list_tiles_file);
	}
	else
	    fprintf(stderr,"ERROR : can not open file %s\n",v[3]);
>>>>>>> 99d2b1a8
		
		
	if (nbply_pushed == 0)
	{
		fprintf(stderr, "ERROR : no ply file pushed\n", ply);
		return 1;
	}
		
	// compute output image dimensions
	int w = 1 + (xmax - xmin) / resolution;
	int h = 1 + (ymax - ymin) / resolution;

	// allocate and initialize output images
	struct images x;
	x.w = w;
	x.h = h;
<<<<<<< HEAD
	x.cnt = xmalloc(w*h*sizeof(float));
	x.pixel_value = xmalloc(w*h*sizeof(float));
=======
	x.cnt = xmalloc((uint64_t) w*h*sizeof(float));
	x.pixel_value = xmalloc((uint64_t) w*h*sizeof(float));
>>>>>>> 99d2b1a8
	if (flag != 0)
	    x.heights = xmalloc(w*h*sizeof(float *));
	for (uint64_t i = 0; i < (uint64_t) w*h; i++)
	{
		x.cnt[i] = 0;
		x.pixel_value[i] = 0;
		if (flag != 0)
		    x.heights[i] = NULL;
	}

	// process each filename to accumulate points in the dem
	struct list *begin = l;
	
	if (flag==0)
	{
	    while (l != NULL)
	    {
		    // printf("FILENAME: \"%s\"\n", l->current);
		    add_ply_points_to_images(&x, xmin, xmax, ymin, ymax, utm, l->current, col_idx,flag);
		    l = l->next;
	    }

	    // set unknown values to NAN
	    for (uint64_t i = 0; i < (uint64_t) w*h; i++)
		    if (!x.cnt[i])
			    x.pixel_value[i] = NAN;
	}
	else
	{

	    l=begin;
	    while (l != NULL)
	    {
		    // printf("FILENAME: \"%s\"\n", l->current);
		    add_ply_points_to_images(&x, xmin, xmax, ymin, ymax, utm, l->current, col_idx,-2);
		    l = l->next;
	    }
	    // set unknown values to NAN
	    for (uint64_t i = 0; i < (uint64_t) w*h; i++)
		    if (!x.cnt[i])
			    x.pixel_value[i] = NAN;
	    
	    l=begin;
	    while (l != NULL)
	    {
		    // printf("FILENAME: \"%s\"\n", l->current);
		    add_ply_points_to_images(&x, xmin, xmax, ymin, ymax, utm, l->current, col_idx,-1);
		    l = l->next;
	    }
	    
	    // heights synthesis 
	    for (uint64_t k = 0; k < (uint64_t) w*h; k++)
		synth_heights(&x,k,flag);
	    
	}

	// save output image
	iio_save_image_float(out_dsm, x.pixel_value, w, h);
	set_geotif_header(out_dsm, utm, xmin, ymax, resolution);

	// cleanup and exit
	free(x.cnt);
	free(x.pixel_value);
	for (uint64_t i = 0; i < (uint64_t) w*h; i++)
	    if (flag != 0)
		free(x.heights[i]);
	free(x.heights);
	    
	return 0;
}<|MERGE_RESOLUTION|>--- conflicted
+++ resolved
@@ -321,11 +321,7 @@
 void help(char *s)
 {
 	fprintf(stderr, "usage:\n\t"
-<<<<<<< HEAD
 			"%s [-c column] [-flag] resolution out_dsm xmin xmax ymin ymax rowmin steprow rowmax colmin stepcol colmax tw th root_out_dir\n", s);
-=======
-			"%s [-c column] [-flag] resolution out_dsm list_of_tiles_txt xmin xmax ymin ymax\n", s);
->>>>>>> 99d2b1a8
 	fprintf(stderr, "\t the resolution is in meters per pixel\n");
 }
 
@@ -373,19 +369,10 @@
 	struct list *l = NULL;
 	
 	// From the list of tiles, find each ply file
-<<<<<<< HEAD
 	uint64_t nbply_pushed=0;
 	int row,col;
 	for(row=rowmin;row<=rowmax;row+=steprow)
 	    for(col=colmin;col<=colmax;col+=stepcol)
-=======
-	bool ply_extrema_found;
-	uint64_t nbply_pushed=0;
-	list_tiles_file = fopen(v[3], "r");
-	if (list_tiles_file)
-	{
-	    while (fgets(tile_dir, 1000, list_tiles_file) != NULL)
->>>>>>> 99d2b1a8
 	    {
 	       //strtok(tile_dir, "\n");
 	       sprintf(ply_extrema,"%s/tile_%d_%d_row_%d/col_%d/plyextrema.txt",root_out_dir,tw,th,row,col);
@@ -397,11 +384,7 @@
 	       {
 		  fscanf(ply_extrema_file, "%f %f %f %f", &local_xmin, &local_xmax, &local_ymin, &local_ymax);
 		  fclose(ply_extrema_file);
-<<<<<<< HEAD
-		  
-=======
-
->>>>>>> 99d2b1a8
+
 		  // Only add ply files that intersect the extent specified by [xmin xmax ymin ymax]
 		  // The test below simply tells whether two rectancles overlap
 		  if ( (local_xmin <= xmax) && (local_xmax >= xmin) && (local_ymin <= ymax) && (local_ymax >= ymin) )
@@ -424,17 +407,7 @@
 	       }
 	       else
 		    fprintf(stderr,"WARNING 1 : can not open file %s\n",ply_extrema);
-
-<<<<<<< HEAD
 	    } //end for loops
-=======
-	    } //end while (fgets(tile_dir, 1000, list_tiles_file) != NULL)
-	    fclose(list_tiles_file);
-	}
-	else
-	    fprintf(stderr,"ERROR : can not open file %s\n",v[3]);
->>>>>>> 99d2b1a8
-		
 		
 	if (nbply_pushed == 0)
 	{
@@ -450,13 +423,8 @@
 	struct images x;
 	x.w = w;
 	x.h = h;
-<<<<<<< HEAD
-	x.cnt = xmalloc(w*h*sizeof(float));
-	x.pixel_value = xmalloc(w*h*sizeof(float));
-=======
 	x.cnt = xmalloc((uint64_t) w*h*sizeof(float));
 	x.pixel_value = xmalloc((uint64_t) w*h*sizeof(float));
->>>>>>> 99d2b1a8
 	if (flag != 0)
 	    x.heights = xmalloc(w*h*sizeof(float *));
 	for (uint64_t i = 0; i < (uint64_t) w*h; i++)
