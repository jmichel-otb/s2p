#include <stdbool.h>
#include <stdio.h>
#include <stdint.h>
#include <stdlib.h>
#include <math.h>

#include "vvector.h"
#include "iio.h"
#include "rpc.h"
#include "triangulation.h"
#include "coordconvert.h"
#include "read_matrix.c"

void applyHom(double outv[3], double M[3][3], double v[3]) {
    MAT_DOT_VEC_3X3(outv, M, v);
    outv[0] /= outv[2];
    outv[1] /= outv[2];
    outv[2] /= outv[2];
}

static float interpolate_bilinear(float a, float b, float c, float d,
					float dx, float dy)
{
    double dfx = c-a;
    double dfy = b-a;
    double dfxy = a+d-c-b;

    return dfx*dx+dfy*dy+dfxy*dx*dy+a;
}


int main_disp_to_heights(int c, char *v[])
{
    if (c < 12) {
        fprintf(stderr, "usage:\n\t"
                "%s global_out_dir, col, row, tw, th, z, trg_cons, thr_cons, full_outputs, rpc_ref.xml, rpc_slave_1.xml, [rpc_slave_2.xml ...]"
              // 0         1         2    3   4   5   6      7        8          9         10...
                "\n", *v);
        fprintf(stderr,"c = %d\n",c);
        return EXIT_FAILURE;
    }


    // read input data
    char tmp_path[1000];
    double det;

    char *global_out_dir=v[1];
    int X=atoi(v[2]);
    int Y=atoi(v[3]);
    int width=atoi(v[4]);
    int height=atoi(v[5]);
    double z = atoi(v[6]);
    bool trg_cons = atoi(v[7]);
    double thr_cons = atof(v[8]);
    bool full_outputs = atoi(v[9]);

    // build tile_dir path
    char tile_dir[1000];
    sprintf(tile_dir,"%s/tile_%d_%d_row_%d/col_%d",global_out_dir,width,height,Y,X);

    // take into account zoom
    width = (int) (width/z)+1;
    height = (int) (height/z)+1;

    // useful global variable
    int N_rpc = c-10;
    int nb_pairs = N_rpc-1;
    int nb_sights = N_rpc;


    // ################################
    // build the list of pairs
    // ################################

    list_of_pairs list_pairs;
    list_pairs.tot_size = nb_pairs;
    list_pairs.real_size = 0;
    list_pairs.data = (type_pair *) malloc(list_pairs.tot_size*sizeof(type_pair));
    // pid == pair id
    for(int pid=1;pid<=nb_pairs;pid++)
    {
        sprintf(tmp_path,"%s/pair_%d/rectified_disp.tif",tile_dir,pid);
        FILE *test = fopen(tmp_path,"r");
        if ( test != NULL)
            {
                int index = list_pairs.real_size;

                list_pairs.real_size++;
                list_pairs.data[index].ID = pid;
                list_pairs.data[index].sight_slave = pid+1;

                // read RPC
                read_rpc_file_xml(&list_pairs.data[index].rpc_master,v[10]);
                read_rpc_file_xml(&list_pairs.data[index].rpc_slave,v[10+pid]);

                // read homographies
                sprintf(tmp_path,"%s/pair_%d/H_ref.txt",tile_dir,pid);
                read_matrix(list_pairs.data[index].H_ref.val, tmp_path);
                sprintf(tmp_path,"%s/pair_%d/H_sec.txt",tile_dir,pid);
                read_matrix(list_pairs.data[index].H_sec.val, tmp_path);

                // read global/local pointing corrections by pair
                sprintf(tmp_path,"%s/pair_%d/pointing.txt",tile_dir,pid);
                FILE *test2 = fopen(tmp_path,"r");
                if ( test2 == NULL)
                    sprintf(tmp_path,"%s/global_pointing_pair_%d.txt",global_out_dir,pid);
                else fclose(test2);
                read_matrix(list_pairs.data[index].pointing_correc.val, tmp_path);

                // read disparity maps by pair
                sprintf(tmp_path,"%s/pair_%d/rectified_disp.tif",tile_dir,pid);
                int *nx = &list_pairs.data[index].nx;
                int *ny = &list_pairs.data[index].ny;
                int *nch = &list_pairs.data[index].nch;
                list_pairs.data[index].dispx = iio_read_image_float_split(tmp_path,nx,ny,nch);
                if (*nch > 1)
                    list_pairs.data[index].dispy = list_pairs.data[index].dispx + (*nx)*(*ny);
                else
                    list_pairs.data[index].dispy = calloc((*nx)*(*ny), sizeof(float *));

                // read mask
                sprintf(tmp_path,"%s/pair_%d/rectified_mask.png",tile_dir,pid);
                int nx_mask,ny_mask,nch_mask;
                list_pairs.data[index].mask = iio_read_image_float_split(tmp_path, &nx_mask, &ny_mask, &nch_mask);

                // take into account pointing corrections for slave homographies
                double invA[3][3];
                INVERT_3X3(invA, det, list_pairs.data[index].pointing_correc.val);
                MATRIX_PRODUCT_3X3(list_pairs.data[index].H_secB.val,
                                   list_pairs.data[index].H_sec.val,invA);

                 // slave homography inversion
                INVERT_3X3(list_pairs.data[index].H_invSecB.val, det,
                           list_pairs.data[index].H_secB.val);

                fclose(test);
            }
    }

    // need at least one pair to do something
    if (list_pairs.real_size == 0)
        return 1;

    // ##################################
    // build outputs paths and alloc mem
    // ##################################

    // * heights
    char fout_heights[1000];
    sprintf(fout_heights,"%s/height_map.tif",tile_dir);
    float *heightMap = (float *) calloc(width*height, sizeof(float));

    // * ECEF coord
    char fout_ecef[1000];
    sprintf(fout_ecef,"%s/ecef_coord.tif",tile_dir);
<<<<<<< HEAD
    float *ecef = (float *) malloc(3*width*height*sizeof( float ));

=======
    double *ecef = (double *) malloc(3*width*height*sizeof( double ));
    
>>>>>>> 75fc8092
    // * rpc errors
    typedef char tabchar[1000];
    int size_of_fout_err_tab;
    if (full_outputs)   size_of_fout_err_tab = nb_sights+1;
    else            size_of_fout_err_tab = 1;

    tabchar *fout_err_tab = (tabchar *) malloc( (size_of_fout_err_tab)*sizeof(tabchar) );
    for(int i=1; i<size_of_fout_err_tab; i++)
        sprintf(fout_err_tab[i],"%s/rpc_err_norm_sight_%d.tif",tile_dir,i);
    sprintf(fout_err_tab[0],"%s/rpc_err_rms_allsights.tif",tile_dir);
    float **errMap_tab = (float **) malloc((size_of_fout_err_tab)*sizeof(float *));
    for(int i=0; i<size_of_fout_err_tab; i++)
        errMap_tab[i] = (float *) calloc(width*height, sizeof(float));

    // Yet another interesting thing :
    // track the vector from an opt. point
    // to a given view
    tabchar *fout_vec_tab;
    float **img_vec_tab;
    if (full_outputs)
    {
        fout_vec_tab = (tabchar *) malloc( nb_sights*sizeof(tabchar) );
        for(int i=0; i<nb_sights; i++)
            sprintf(fout_vec_tab[i],"%s/rpc_err_vec_sight_%d.tif",tile_dir,i+1);

        img_vec_tab = (float **) malloc(nb_sights*sizeof( float * ));
        for(int i=0;i<nb_sights;i++)
            img_vec_tab[i] = (float *) malloc(3*width*height*sizeof( float ));
    }

    // Yet another interesting thing :
    // reproject the above vectors
    // into original geometry
    tabchar *fout_rpj_tab;
    float **rpj_vec_tab;
    if (full_outputs)
    {
        fout_rpj_tab = (tabchar *) malloc(nb_sights*sizeof(tabchar) );
        for(int i=0; i<nb_sights; i++)
            sprintf(fout_rpj_tab[i],"%s/rpc_err_rpjvec_sight_%d.tif",tile_dir,i+1);

        rpj_vec_tab = (float **) malloc(nb_sights*sizeof( float * ));
        for(int i=0;i<nb_sights;i++)
            rpj_vec_tab[i] = (float *) malloc(3*width*height*sizeof( float ));
    }

    // Yet another interesting thing :
    // output the 2D disparities
    // for a given image pair
    tabchar *fout_disp2D_tab;
    float ** disp2D_tab;
    if (full_outputs)
    {
        fout_disp2D_tab = (tabchar *) malloc(list_pairs.real_size*sizeof(tabchar) );
        for(int i=0; i<list_pairs.real_size; i++)
            sprintf(fout_disp2D_tab[i],"%s/pair_%d/disp2D.tif",
                                tile_dir,list_pairs.data[i].ID);

        disp2D_tab = (float **) malloc(list_pairs.real_size*sizeof( float * ));
        for(int i=0;i<list_pairs.real_size;i++)
            disp2D_tab[i] = (float *) malloc(3*width*height*sizeof( float ));
    }

    // Yet another interesting thing :
    // we wish we could know
    // the number of views used for each pixel
    // as well as which views have been used for each pixel
    int *nb_views; // view <=> sight
    int **img_selected_views;
    char fnb_views[1000];
    tabchar * fout_selected_views;
    if (full_outputs)
    {
        sprintf(fnb_views,"%s/nb_sights.tif",tile_dir);
        nb_views = (int *) calloc(width*height, sizeof(int));

        fout_selected_views = (tabchar *) malloc( nb_sights*sizeof(tabchar) );
        for(int i=0; i<nb_sights; i++)
            sprintf(fout_selected_views[i],"%s/selected_sight_%d.tif",tile_dir,i+1);
        img_selected_views = (int **) malloc(nb_sights*sizeof( int * ));
        for(int i=0;i<nb_sights;i++)
            img_selected_views[i] = (int *) calloc(width*height,sizeof( int ));
    }


    // ################################
    // time to build the height map
    // directly in ref image geometry !
    // ################################
    for (int y = 0; y < height; y++)
        for (int x = 0; x < width; x++)
        {
            int local_nb_sights = list_pairs.real_size +1;

            // position inside height map
            int posH = x + width*y;

            // for each pair (pid == pair id)
            for(int pid=0;pid<list_pairs.real_size;pid++)
            {
                // 2D disparity initialization
                if (full_outputs)
                  for(int t=0; t<3; t++)
                    disp2D_tab[pid][width*3*y+3*x+t] = NAN;

                // Replace point (x,y) in the height map (h.m.)
                // by its real position inside de ref image:
                // (x,y) --> (x.z+X,y.z+Y)
                list_pairs.data[pid].q0[0] = x*z+X;
                list_pairs.data[pid].q0[1] = y*z+Y;
                list_pairs.data[pid].q0[2] = 1.;

                // Now, project q0 (from ref image)
                // to the point p0 inside disparity map
                double p0[3];
                applyHom(p0, list_pairs.data[pid].H_ref.val,
                            list_pairs.data[pid].q0);

                // Rounded position inside the disparity map
                int xD=(int) (p0[0]+0.5);
                int yD=(int) (p0[1]+0.5);
                int posD = xD + list_pairs.data[pid].nx*yD;

                // determine whether p0 is inside the disp map and not masked
                list_pairs.data[pid].process = false;
                if ( (xD >= 1) && (xD < list_pairs.data[pid].nx -1)
                    && (yD >= 1) && (yD < list_pairs.data[pid].ny-1)
                    && (list_pairs.data[pid].mask[posD]>0)
                   )
                {
                    list_pairs.data[pid].process = true;

                    // Bilinear interpolation uses a neighborhood of radius 1
                    // *extremal coord. around p0 point
                    int x1=(int) (p0[0]);
                    int y1=(int) (p0[1]);
                    int x2=x1+1;
                    int y2=y1+1;

                    // *positions of the four corners around p0 point
                    int posD11 = x1 + list_pairs.data[pid].nx*y1;
                    int posD12 = x1 + list_pairs.data[pid].nx*y2;
                    int posD21 = x2 + list_pairs.data[pid].nx*y1;
                    int posD22 = x2 + list_pairs.data[pid].nx*y2;

                    // *diff between first corner with floating position
                    double Dx = (double) (p0[0]-x1);
                    double Dy = (double) (p0[1]-y1);

                    // *interpolate disparity map
                    double dx = interpolate_bilinear(list_pairs.data[pid].dispx[posD11],
                                                     list_pairs.data[pid].dispx[posD12],
                                                     list_pairs.data[pid].dispx[posD21],
                                                     list_pairs.data[pid].dispx[posD22],
                                                     Dx,Dy);

                    double dy = interpolate_bilinear(list_pairs.data[pid].dispy[posD11],
                                                     list_pairs.data[pid].dispy[posD12],
                                                     list_pairs.data[pid].dispy[posD21],
                                                     list_pairs.data[pid].dispy[posD22],
                                                     Dx,Dy);

                    // Map point q0 (from ref image)
                    // to its mate q1 (from slave image)
                    double p1[3] = {p0[0]+dx, p0[1]+dy, 1.};
                    applyHom(list_pairs.data[pid].q1,
                             list_pairs.data[pid].H_invSecB.val, p1);

                    // 2D disparities
                    if (full_outputs)
                      for(int t=0; t<2; t++)
                        disp2D_tab[pid][width*3*y+3*x+t] = list_pairs.data[pid].q1[t]
                                                         -list_pairs.data[pid].q0[t];
                }
                else
                    local_nb_sights--;
            }

            // some initializations
            heightMap[posH] = NAN;
            for(int t=0; t<3; t++)
                    ecef[width*3*y+3*x+t] = NAN;
            for(int i=0; i<size_of_fout_err_tab; i++)
                errMap_tab[i][posH] = NAN;

            if (full_outputs)
                for(int i=0; i<nb_sights; i++)
                    for(int t=0; t<3; t++)
                    {
                        img_vec_tab[i][width*3*y+3*x+t] = NAN;
                        rpj_vec_tab[i][width*3*y+3*x+t] = NAN;
                    }


            if (local_nb_sights>=2) // at least two sights are required
            {
                // Altitude
                double hg;

                // rpc_height_geo is able to filter out
                // aberrant views (including ref view !)
                int final_nb_sights;

                // list of sights
                type_sight *sights_list = (type_sight *) malloc(local_nb_sights*sizeof(type_sight));

                // Compute the related height & rpc_err
                hg = rpc_height_geo(&list_pairs,
                                    local_nb_sights, &final_nb_sights,
                                    trg_cons, thr_cons, sights_list);

                // 1) errors
                double sum = 0.0;
                double nb_elt = 0.0;
                if (final_nb_sights>=2)
                {
                    for(int s=0; s<local_nb_sights; s++)
                    {
                        // The r.m.s error is computed
                        // only from the sights being part
                        // of the consensus !!!
                        if (sights_list[s].consensus)
                        {
                            sum += pow(sights_list[s].err,2.0);
                            nb_elt++;
                        }
                        if (full_outputs)
                        {
                          // err by sight : dist from opt point to sight i
                          // --> for all sights, even those not in the consensus !
                          // (index 0 of errMap_tab is dedicated to rms error)
                          errMap_tab[sights_list[s].ID][posH] = sights_list[s].err;

                          // vec err by sight : vector from opt point to sight i
                          // --> for all sights, even those not in the consensus !
                          // (sights numbered from 1 to N so index = ID-1)
                          for(int t=0; t<3; t++)
                            img_vec_tab[sights_list[s].ID-1][width*3*y+3*x+t] =
                                 sights_list[s].err_vec_ptopt_to_sight[t+3]
                                 -sights_list[s].err_vec_ptopt_to_sight[t];

                          // same vectors as above, but reprojected into
                          // ref image (so two components : drow and dcol)
                          // (sights numbered from 1 to N so index = ID-1)
                          double lgt1,lat1,alt1,pos1[2];
                          double lgt2,lat2,alt2,pos2[2];
                          ECEF_to_lgt_lat_alt(sights_list[s].err_vec_ptopt_to_sight[0],
                                            sights_list[s].err_vec_ptopt_to_sight[1],
                                            sights_list[s].err_vec_ptopt_to_sight[2],
                                            &lgt1,&lat1,&alt1);
                          ECEF_to_lgt_lat_alt(sights_list[s].err_vec_ptopt_to_sight[3],
                                            sights_list[s].err_vec_ptopt_to_sight[4],
                                            sights_list[s].err_vec_ptopt_to_sight[5],
                                            &lgt2,&lat2,&alt2);

                          eval_rpci(pos1, &list_pairs.data[0].rpc_master, lgt1, lat1, alt1);
                          eval_rpci(pos2, &list_pairs.data[0].rpc_master, lgt2, lat2, alt2);

                          for(int t=0; t<2; t++)
                            rpj_vec_tab[sights_list[s].ID-1][width*3*y+3*x+t] = pos2[t]-pos1[t];

                          // nb of sights used for current pixel
                          nb_views[posH] = final_nb_sights;

                          // tells which sight has been used for current pixel
                          // (sights numbered from 1 to N so index = ID-1)
                          if (sights_list[s].consensus)
                            img_selected_views[sights_list[s].ID-1][posH]=1;
                        }
                    }

                    // r.m.s. error
                    sum = sqrt(sum/nb_elt);

                    // Output the results in original geometry

                    // * height
                    heightMap[posH] = hg;

                    // * ecef
                    // - sights_list is a list of "type_sight" element (see c/rpc.h)
                    // - err_vec_ptopt_to_sight is a field made up of a 6 double tab
                    // - the three first elements correspond to the optimal point in  ECEF coord
                    // - each sight is related to the optimal point, so we only need the first one.
                    for(int t=0; t<3; t++)
                        ecef[width*3*y+3*x+t] = sights_list[0].err_vec_ptopt_to_sight[t];

                    // * r.m.s. error (dedicated to index 0)
                    errMap_tab[0][posH] = sum;
                }

                free(sights_list);
            }
        }


    // save the height map / error map / full outputs
    iio_save_image_float(fout_heights, heightMap, width, height);
    iio_save_image_double_vec(fout_ecef, ecef, width, height, 3);
    for(int i=0;i<size_of_fout_err_tab;i++)
        iio_save_image_float(fout_err_tab[i], errMap_tab[i], width, height);
    if (full_outputs)
    {
        iio_save_image_int(fnb_views, nb_views, width, height);
        for(int i=0;i<N_rpc;i++)
        {
            iio_save_image_int(fout_selected_views[i], img_selected_views[i], width, height);
            iio_save_image_float_vec(fout_vec_tab[i], img_vec_tab[i], width, height, 3);
            iio_save_image_float_vec(fout_rpj_tab[i], rpj_vec_tab[i], width, height, 3);
        }
        for(int i=0;i<list_pairs.real_size;i++)
            iio_save_image_float_vec(fout_disp2D_tab[i], disp2D_tab[i], width, height, 3);
    }

    // clean mem
    free(heightMap);
    free(ecef);

    for(int i=0;i<size_of_fout_err_tab;i++)
        free(errMap_tab[i]);
    free(errMap_tab);
    free(fout_err_tab);

    if (full_outputs)
    {
        free(nb_views);
        for(int i=0; i<N_rpc; i++)
        {
            free(img_selected_views[i]);
            free(img_vec_tab[i]);
            free(rpj_vec_tab[i]);
        }
        for(int i=0; i<list_pairs.real_size; i++)
        {
            free(disp2D_tab[i]);
        }
        free(img_selected_views);

        free(img_vec_tab);
        free(rpj_vec_tab);
        free(fout_selected_views);
        free(fout_vec_tab);
        free(fout_rpj_tab);
        free(fout_disp2D_tab);
        free(disp2D_tab);
    }

    for(int i=0;i<list_pairs.real_size;i++)
    {
        free(list_pairs.data[i].dispx);
        free(list_pairs.data[i].mask);
        if (list_pairs.data[i].nch == 1)
            free(list_pairs.data[i].dispy);
    }
    free(list_pairs.data);

    return 0;
}

int main(int c, char *v[])
{
    return main_disp_to_heights(c, v);
}<|MERGE_RESOLUTION|>--- conflicted
+++ resolved
@@ -154,13 +154,8 @@
     // * ECEF coord
     char fout_ecef[1000];
     sprintf(fout_ecef,"%s/ecef_coord.tif",tile_dir);
-<<<<<<< HEAD
-    float *ecef = (float *) malloc(3*width*height*sizeof( float ));
-
-=======
     double *ecef = (double *) malloc(3*width*height*sizeof( double ));
-    
->>>>>>> 75fc8092
+
     // * rpc errors
     typedef char tabchar[1000];
     int size_of_fout_err_tab;
