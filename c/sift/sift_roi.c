#include <stdlib.h>

#include "timing.h"
#include "pickopt.h"
#include "sift_anatomy_20141201/lib_sift_anatomy.h"
#include "gdal.h"
#include "cpl_conv.h"


void print_help(char *v[])
{
    fprintf(stderr, "usage:\n\t%s file.tif x y w h [-o file] [--max-nb-pts n]"
    //                          0 1        2 3 4 5
            " [-b] [--verbose] [--thresh-dog t (0.0133)]"
            " [--scale-space-noct n (8)] [--scale-space-nspo n (3)]\n", *v);
}


int main(int c, char *v[]) {
    // process input arguments
    if (c < 2) {
        print_help(v);
        return 1;
    }

    // optional arguments
    const char *output_file = pick_option(&c, &v, "o", "stdout");
    bool binary = (bool) pick_option(&c, &v, "b", NULL);
    bool verbose = (bool) pick_option(&c, &v, "-verbose", NULL);
    int max_nb_pts = atoi(pick_option(&c, &v, "-max-nb-pts", "INT_MAX"));
    float thresh_dog = (float) atof(pick_option(&c, &v, "-thresh-dog", "0.0133"));
    int ss_noct = atoi(pick_option(&c, &v, "-scale-space-noct", "8"));
    int ss_nspo = atoi(pick_option(&c, &v, "-scale-space-nspo", "3"));

    // initialise time
    struct timespec ts;
    portable_gettime(&ts);

    // define the rectangular region of interest (roi)
    int x, y, w, h;
    if (c == 6) {
        x = atoi(v[2]);
        y = atoi(v[3]);
        w = atoi(v[4]);
        h = atoi(v[5]);
    } else {
        print_help(v);
        return 1;
    }

    // open the input image
    GDALAllRegister();
    GDALDatasetH hDataset = GDALOpen(v[1], GA_ReadOnly);
    if (hDataset == NULL) {
        fprintf(stderr, "ERROR: can't open %s\n", v[1]);
        return 1;
    }
<<<<<<< HEAD

    // clip roi to stay inside the image boundaries
    if (x < 0) {
        x = 0;
        w += x;
    }
    if (y < 0) {
        y = 0;
        h += y;
    }
    int size_x = GDALGetRasterXSize(hDataset);
    int size_y = GDALGetRasterYSize(hDataset);
    if (x + w > size_x)
        w = size_x - x;
    if (y + h > size_y)
        h = size_y - y;
    if (w <= 0 || h <= 0) {
        fprintf(stderr, "WARNING: empty roi\n");
        return 0;
    }

    // read roi
    GDALRasterBandH hBand = GDALGetRasterBand(hDataset, 1);
    float *roi = (float *) CPLMalloc(sizeof(float)*w*h);
    GDALRasterIO(hBand, GF_Read, x, y, w, h, roi, w, h, GDT_Float32, 0, 0);
=======
    
    //Clipping
    int sizeX = GDALGetRasterXSize( hDataset );
    int sizeY = GDALGetRasterYSize( hDataset );
    if (x<0) x=0;
    if (y<0) y=0;
    if (!(x+w < sizeX))
        w=sizeX-x-1;
    if (!(y+h < sizeY))
        h=sizeY-y-1;
       
    GDALRasterBandH hBand;
    hBand = GDALGetRasterBand( hDataset, 1 );
    float *roi;
    roi = (float *) CPLMalloc(sizeof(float)*w*h);
    GDALRasterIO( hBand, GF_Read, x, y, w, h, 
              roi, w, h, GDT_Float32, 
              0, 0 );
>>>>>>> 0821e58b
    GDALClose(hBand);
    GDALClose(hDataset);
    if (verbose) print_elapsed_time(&ts, "read ROI", 35);

    // prepare sift parameters
    struct sift_parameters* p = sift_assign_default_parameters();
    p->C_DoG = thresh_dog;
    p->n_oct = ss_noct;
    p->n_spo = ss_nspo;

    // compute sift keypoints
    struct sift_scalespace **ss = (struct sift_scalespace**) malloc(4 * sizeof(struct sift_scalespace*));
    struct sift_keypoints **kk = (struct sift_keypoints**) malloc(6 * sizeof(struct sift_keypoints*));
    for (int i = 0; i < 6; i++)
        kk[i] = sift_malloc_keypoints();
    struct sift_keypoints* kpts = sift_anatomy(roi, w, h, p, ss, kk);
    if (verbose) print_elapsed_time(&ts, "run SIFT", 35);

    // add (x, y) offset to keypoints coordinates
    for (int i = 0; i < kpts->size; i++) {
        kpts->list[i]->x += y;  // in Ives' conventions x is the row index
        kpts->list[i]->y += x;
    }
    if (verbose) print_elapsed_time(&ts, "add offset", 35);

    // write to standard output
    FILE *f = fopen(output_file, "w");
    fprintf_keypoints(f, kpts, max_nb_pts, binary, 1);
    fclose(f);
    if (verbose) print_elapsed_time(&ts, "write output", 35);

    // cleanup
    CPLFree(roi);
    sift_free_keypoints(kpts);
    for (int i = 0; i < 6; i++)
        sift_free_keypoints(kk[i]);
    free(kk);
    for (int i = 0; i < 4; i++)
        sift_free_scalespace(ss[i]);
    free(ss);
    free(p);
    return 0;
}<|MERGE_RESOLUTION|>--- conflicted
+++ resolved
@@ -55,33 +55,6 @@
         fprintf(stderr, "ERROR: can't open %s\n", v[1]);
         return 1;
     }
-<<<<<<< HEAD
-
-    // clip roi to stay inside the image boundaries
-    if (x < 0) {
-        x = 0;
-        w += x;
-    }
-    if (y < 0) {
-        y = 0;
-        h += y;
-    }
-    int size_x = GDALGetRasterXSize(hDataset);
-    int size_y = GDALGetRasterYSize(hDataset);
-    if (x + w > size_x)
-        w = size_x - x;
-    if (y + h > size_y)
-        h = size_y - y;
-    if (w <= 0 || h <= 0) {
-        fprintf(stderr, "WARNING: empty roi\n");
-        return 0;
-    }
-
-    // read roi
-    GDALRasterBandH hBand = GDALGetRasterBand(hDataset, 1);
-    float *roi = (float *) CPLMalloc(sizeof(float)*w*h);
-    GDALRasterIO(hBand, GF_Read, x, y, w, h, roi, w, h, GDT_Float32, 0, 0);
-=======
     
     //Clipping
     int sizeX = GDALGetRasterXSize( hDataset );
@@ -100,7 +73,8 @@
     GDALRasterIO( hBand, GF_Read, x, y, w, h, 
               roi, w, h, GDT_Float32, 
               0, 0 );
->>>>>>> 0821e58b
+
+
     GDALClose(hBand);
     GDALClose(hDataset);
     if (verbose) print_elapsed_time(&ts, "read ROI", 35);
