--- conflicted
+++ resolved
@@ -78,22 +78,10 @@
         return 0;
     }
        
-    GDALRasterBandH hBand;
-    hBand = GDALGetRasterBand( hDataset, 1 );
-    float *roi;
-    roi = (float *) CPLMalloc(sizeof(float)*w*h);
-    GDALRasterIO( hBand, GF_Read, x, y, w, h, 
-              roi, w, h, GDT_Float32, 
-              0, 0 );
-
-<<<<<<< HEAD
-    GDALClose(hBand);
-=======
     // read roi
     GDALRasterBandH hBand = GDALGetRasterBand(hDataset, 1);
     float *roi = (float *) CPLMalloc(sizeof(float)*w*h);
     GDALRasterIO(hBand, GF_Read, x, y, w, h, roi, w, h, GDT_Float32, 0, 0);
->>>>>>> b24cfa2e
     GDALClose(hDataset);
     if (verbose) print_elapsed_time(&ts, "read ROI", 35);
 
