--- conflicted
+++ resolved
@@ -55,15 +55,7 @@
         fprintf(stderr, "ERROR: can't open %s\n", v[1]);
         return 1;
     }
-<<<<<<< HEAD
 
-    //Clipping
-    int sizeX = GDALGetRasterXSize( hDataset );
-    int sizeY = GDALGetRasterYSize( hDataset );
-    if (x<0) x=0;
-    if (y<0) y=0;
-=======
-    
     //Clipping
     int sizeX = GDALGetRasterXSize( hDataset );
     int sizeY = GDALGetRasterYSize( hDataset );
@@ -76,7 +68,6 @@
         h += y;
         y = 0;
     }
->>>>>>> b2201c10
     if (!(x+w < sizeX))
         w=sizeX-x-1;
     if (!(y+h < sizeY))
@@ -89,10 +80,6 @@
     GDALRasterIO( hBand, GF_Read, x, y, w, h, 
               roi, w, h, GDT_Float32, 
               0, 0 );
-<<<<<<< HEAD
-=======
-
->>>>>>> b2201c10
 
     GDALClose(hBand);
     GDALClose(hDataset);
